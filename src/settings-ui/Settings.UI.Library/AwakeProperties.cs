--- conflicted
+++ resolved
@@ -21,18 +21,16 @@
             ExpirationDateTime = DateTimeOffset.Now;
             CustomTrayTimes = [];
 
-<<<<<<< HEAD
             // Defaults for activity-based mode
             ActivityCpuThresholdPercent = 20;
             ActivityMemoryThresholdPercent = 50;
             ActivityNetworkThresholdKBps = 100;
             ActivitySampleIntervalSeconds = 5;
             ActivityInactivityTimeoutSeconds = 60;
-=======
+            
             // Usage tracking defaults (opt-in, disabled by default)
-            TrackUsageEnabled = false; // default off
+                        TrackUsageEnabled = false; // default off
             UsageRetentionDays = 14; // two weeks default retention
->>>>>>> 01e7b61e
         }
 
         [JsonPropertyName("keepDisplayOn")]
@@ -54,7 +52,6 @@
         [CmdConfigureIgnore]
         public Dictionary<string, uint> CustomTrayTimes { get; set; }
 
-<<<<<<< HEAD
         // Activity-based mode configuration
         [JsonPropertyName("activityCpuThresholdPercent")]
         public uint ActivityCpuThresholdPercent { get; set; }
@@ -70,14 +67,13 @@
 
         [JsonPropertyName("activityInactivityTimeoutSeconds")]
         public uint ActivityInactivityTimeoutSeconds { get; set; }
-=======
+        
         // New opt-in usage tracking flag
-        [JsonPropertyName("trackUsageEnabled")]
+                [JsonPropertyName("trackUsageEnabled")]
         public bool TrackUsageEnabled { get; set; }
 
         // Retention window for usage data (days)
         [JsonPropertyName("usageRetentionDays")]
         public int UsageRetentionDays { get; set; }
->>>>>>> 01e7b61e
     }
 }