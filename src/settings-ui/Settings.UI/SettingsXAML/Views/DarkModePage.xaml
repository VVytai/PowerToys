<?xml version="1.0" encoding="utf-8" ?>
<Page
    x:Class="Microsoft.PowerToys.Settings.UI.Views.DarkModePage"
    xmlns="http://schemas.microsoft.com/winfx/2006/xaml/presentation"
    xmlns:x="http://schemas.microsoft.com/winfx/2006/xaml"
    xmlns:ViewModel="using:Microsoft.PowerToys.Settings.UI.ViewModels"
    xmlns:controls="using:Microsoft.PowerToys.Settings.UI.Controls"
    xmlns:converters="using:Microsoft.PowerToys.Settings.UI.Converters"
    xmlns:d="http://schemas.microsoft.com/expression/blend/2008"
    xmlns:mc="http://schemas.openxmlformats.org/markup-compatibility/2006"
    xmlns:tkcontrols="using:CommunityToolkit.WinUI.Controls"
    xmlns:tkconverters="using:CommunityToolkit.WinUI.Converters"
    xmlns:ui="using:CommunityToolkit.WinUI"
    d:DataContext="{d:DesignInstance Type=ViewModel:DarkModeViewModel}"
    AutomationProperties.LandmarkType="Main"
    mc:Ignorable="d">

    <Page.Resources>
        <tkconverters:BoolToObjectConverter
            x:Key="DarkModeLocationToSelectedIndexConverter"
            FalseValue="0"
            TrueValue="1" />
    </Page.Resources>

    <controls:SettingsPageControl
        x:Uid="DarkMode"
        IsTabStop="False"
        ModuleImageSource="ms-appx:///Assets/Settings/Modules/Awake.png">
        <controls:SettingsPageControl.ModuleContent>
            <StackPanel Orientation="Vertical">
                <tkcontrols:SettingsCard
                    Header="Enable DarkMode"
                    HeaderIcon="{ui:BitmapIcon Source=/Assets/Settings/Icons/Awake.png}"
                    IsEnabled="{x:Bind ViewModel.IsEnabledGpoConfigured, Mode=OneWay, Converter={StaticResource BoolNegationConverter}}">
                    <ToggleSwitch IsOn="{x:Bind ViewModel.IsEnabled, Mode=TwoWay}" />
                </tkcontrols:SettingsCard>

                <InfoBar
                    x:Uid="GPO_SettingIsManaged"
                    IsClosable="False"
                    IsOpen="{x:Bind ViewModel.IsEnabledGpoConfigured, Mode=OneWay}"
                    IsTabStop="{x:Bind ViewModel.IsEnabledGpoConfigured, Mode=OneWay}"
                    Severity="Informational" />

                <controls:SettingsGroup x:Uid="DarkMode_BehaviorSettingsGroup" IsEnabled="{x:Bind ViewModel.IsEnabled, Mode=OneWay}">
                    <tkcontrols:SettingsExpander
                        Description="Use time-based or location-based rules to turn on dark mode"
                        Header="Schedule dark mode"
                        HeaderIcon="{ui:FontIcon Glyph=&#xE823;}"
                        IsExpanded="True">
                        <ComboBox SelectedIndex="{x:Bind ViewModel.IsUseLocationEnabled, Mode=OneWay, Converter={StaticResource DarkModeLocationToSelectedIndexConverter}}">
                            <ComboBoxItem Content="Set hours" />
                            <ComboBoxItem Content="Sunset to sunrise" />
                        </ComboBox>
                        <tkcontrols:SettingsExpander.Items>
                            <tkcontrols:SettingsCard Header="Turn on">
                                <StackPanel Orientation="Horizontal" Spacing="8">
                                    <controls:IsEnabledTextBlock
                                        VerticalAlignment="Center"
                                        FontFamily="Segoe Fluent Icons"
                                        FontSize="18"
                                        Text="&#xED3A;"
                                        ToolTipService.ToolTip="Sunset"
                                        Visibility="{x:Bind ViewModel.IsUseLocationEnabled, Mode=OneWay, Converter={StaticResource BoolToVisibilityConverter}}" />
                                    <!--  Replace with appropriate time picker binding if needed  -->
                                    <TextBox IsEnabled="{x:Bind ViewModel.IsUseLocationEnabled, Mode=OneWay, Converter={StaticResource BoolNegationConverter}}" Text="{x:Bind ViewModel.LightTime, Mode=TwoWay}" />
                                </StackPanel>
                            </tkcontrols:SettingsCard>
                            <tkcontrols:SettingsCard Header="Turn off">
                                <StackPanel Orientation="Horizontal" Spacing="8">
                                    <controls:IsEnabledTextBlock
                                        VerticalAlignment="Center"
                                        FontFamily="Segoe Fluent Icons"
                                        FontSize="18"
                                        Text="&#xED39;"
                                        ToolTipService.ToolTip="Sunrise"
                                        Visibility="{x:Bind ViewModel.IsUseLocationEnabled, Mode=OneWay, Converter={StaticResource BoolToVisibilityConverter}}" />
                                    <!--  Replace with appropriate time picker binding if needed  -->
                                    <TextBox IsEnabled="{x:Bind ViewModel.IsUseLocationEnabled, Mode=OneWay, Converter={StaticResource BoolNegationConverter}}" Text="{x:Bind ViewModel.DarkTime, Mode=TwoWay}" />
                                </StackPanel>
                            </tkcontrols:SettingsCard>
                            <tkcontrols:SettingsCard
                                Description="Use your location to calculate sunset and sunrise times"
                                Header="Location"
                                Visibility="{x:Bind ViewModel.IsUseLocationEnabled, Mode=OneWay, Converter={StaticResource BoolToVisibilityConverter}}">
                                <StackPanel Orientation="Horizontal" Spacing="8">
                                    <controls:IsEnabledTextBlock
                                        VerticalAlignment="Center"
                                        FontSize="12"
                                        Foreground="{ThemeResource TextFillColorSecondaryBrush}"
                                        Text="47.6456216°, -122.1321888°" />
                                    <Button
                                        HorizontalAlignment="Right"
                                        Click="GetLocation_Click"
                                        Content="Sync" />
                                </StackPanel>
                            </tkcontrols:SettingsCard>
                        </tkcontrols:SettingsExpander.Items>
                    </tkcontrols:SettingsExpander>
                    <tkcontrols:SettingsExpander
                        Description="Pick which parts of your PC should follow dark mode"
                        Header="Apply dark mode to"
                        HeaderIcon="{ui:FontIcon Glyph=&#xE790;}"
                        IsExpanded="True">
                        <tkcontrols:SettingsExpander.Items>
                            <tkcontrols:SettingsCard HorizontalContentAlignment="Stretch" ContentAlignment="Left">
                                <controls:CheckBoxWithDescriptionControl
                                    Description="Taskbar, Start, and other system UI"
                                    Header="System"
                                    IsChecked="{x:Bind ViewModel.ChangeSystem, Mode=TwoWay}" />
                            </tkcontrols:SettingsCard>
                            <tkcontrols:SettingsCard HorizontalContentAlignment="Stretch" ContentAlignment="Left">
                                <controls:CheckBoxWithDescriptionControl
                                    Description="Supported applications"
                                    Header="Apps"
                                    IsChecked="{x:Bind ViewModel.ChangeApps, Mode=TwoWay}" />
                            </tkcontrols:SettingsCard>
                        </tkcontrols:SettingsExpander.Items>
                    </tkcontrols:SettingsExpander>

<<<<<<< HEAD
            <StackPanel>
              <TextBlock Text="Light Time" />
              <TimePicker
                Time="{x:Bind ViewModel.LightTimeTimeSpan, Mode=TwoWay}" 
                ClockIdentifier="24HourClock"/>

              <TextBlock Text="Dark Time" />
              <TimePicker
                Time="{x:Bind ViewModel.DarkTimeTimeSpan, Mode=TwoWay}" 
                ClockIdentifier="24HourClock"/>
=======
                </controls:SettingsGroup>
>>>>>>> e28e4582
            </StackPanel>
        </controls:SettingsPageControl.ModuleContent>

        <controls:SettingsPageControl.PrimaryLinks>
            <controls:PageLink x:Uid="LearnMore_DarkMode" Link="https://aka.ms/PowerToysOverview_ZoomIt" />
        </controls:SettingsPageControl.PrimaryLinks>
    </controls:SettingsPageControl>
</Page><|MERGE_RESOLUTION|>--- conflicted
+++ resolved
@@ -15,128 +15,115 @@
     AutomationProperties.LandmarkType="Main"
     mc:Ignorable="d">
 
-    <Page.Resources>
-        <tkconverters:BoolToObjectConverter
+  <Page.Resources>
+    <tkconverters:BoolToObjectConverter
             x:Key="DarkModeLocationToSelectedIndexConverter"
             FalseValue="0"
             TrueValue="1" />
-    </Page.Resources>
+  </Page.Resources>
 
-    <controls:SettingsPageControl
+  <controls:SettingsPageControl
         x:Uid="DarkMode"
         IsTabStop="False"
         ModuleImageSource="ms-appx:///Assets/Settings/Modules/Awake.png">
-        <controls:SettingsPageControl.ModuleContent>
-            <StackPanel Orientation="Vertical">
-                <tkcontrols:SettingsCard
+    <controls:SettingsPageControl.ModuleContent>
+      <StackPanel Orientation="Vertical">
+        <tkcontrols:SettingsCard
                     Header="Enable DarkMode"
                     HeaderIcon="{ui:BitmapIcon Source=/Assets/Settings/Icons/Awake.png}"
                     IsEnabled="{x:Bind ViewModel.IsEnabledGpoConfigured, Mode=OneWay, Converter={StaticResource BoolNegationConverter}}">
-                    <ToggleSwitch IsOn="{x:Bind ViewModel.IsEnabled, Mode=TwoWay}" />
-                </tkcontrols:SettingsCard>
+          <ToggleSwitch IsOn="{x:Bind ViewModel.IsEnabled, Mode=TwoWay}" />
+        </tkcontrols:SettingsCard>
 
-                <InfoBar
+        <InfoBar
                     x:Uid="GPO_SettingIsManaged"
                     IsClosable="False"
                     IsOpen="{x:Bind ViewModel.IsEnabledGpoConfigured, Mode=OneWay}"
                     IsTabStop="{x:Bind ViewModel.IsEnabledGpoConfigured, Mode=OneWay}"
                     Severity="Informational" />
 
-                <controls:SettingsGroup x:Uid="DarkMode_BehaviorSettingsGroup" IsEnabled="{x:Bind ViewModel.IsEnabled, Mode=OneWay}">
-                    <tkcontrols:SettingsExpander
+        <controls:SettingsGroup x:Uid="DarkMode_BehaviorSettingsGroup" IsEnabled="{x:Bind ViewModel.IsEnabled, Mode=OneWay}">
+          <tkcontrols:SettingsExpander
                         Description="Use time-based or location-based rules to turn on dark mode"
                         Header="Schedule dark mode"
                         HeaderIcon="{ui:FontIcon Glyph=&#xE823;}"
                         IsExpanded="True">
-                        <ComboBox SelectedIndex="{x:Bind ViewModel.IsUseLocationEnabled, Mode=OneWay, Converter={StaticResource DarkModeLocationToSelectedIndexConverter}}">
-                            <ComboBoxItem Content="Set hours" />
-                            <ComboBoxItem Content="Sunset to sunrise" />
-                        </ComboBox>
-                        <tkcontrols:SettingsExpander.Items>
-                            <tkcontrols:SettingsCard Header="Turn on">
-                                <StackPanel Orientation="Horizontal" Spacing="8">
-                                    <controls:IsEnabledTextBlock
+            <ComboBox SelectedIndex="{x:Bind ViewModel.IsUseLocationEnabled, Mode=OneWay, Converter={StaticResource DarkModeLocationToSelectedIndexConverter}}">
+              <ComboBoxItem Content="Set hours" />
+              <ComboBoxItem Content="Sunset to sunrise" />
+            </ComboBox>
+            <tkcontrols:SettingsExpander.Items>
+              <tkcontrols:SettingsCard Header="Turn on">
+                <StackPanel Orientation="Horizontal" Spacing="8">
+                  <controls:IsEnabledTextBlock
                                         VerticalAlignment="Center"
                                         FontFamily="Segoe Fluent Icons"
                                         FontSize="18"
                                         Text="&#xED3A;"
                                         ToolTipService.ToolTip="Sunset"
                                         Visibility="{x:Bind ViewModel.IsUseLocationEnabled, Mode=OneWay, Converter={StaticResource BoolToVisibilityConverter}}" />
-                                    <!--  Replace with appropriate time picker binding if needed  -->
-                                    <TextBox IsEnabled="{x:Bind ViewModel.IsUseLocationEnabled, Mode=OneWay, Converter={StaticResource BoolNegationConverter}}" Text="{x:Bind ViewModel.LightTime, Mode=TwoWay}" />
-                                </StackPanel>
-                            </tkcontrols:SettingsCard>
-                            <tkcontrols:SettingsCard Header="Turn off">
-                                <StackPanel Orientation="Horizontal" Spacing="8">
-                                    <controls:IsEnabledTextBlock
+                  <TextBlock Text="Light Time" />
+                  <TimePicker Time="{x:Bind ViewModel.LightTimeTimeSpan, Mode=TwoWay}" ClockIdentifier="24HourClock"/>
+                </StackPanel>
+              </tkcontrols:SettingsCard>
+              <tkcontrols:SettingsCard Header="Turn off">
+                <StackPanel Orientation="Horizontal" Spacing="8">
+                  <controls:IsEnabledTextBlock
                                         VerticalAlignment="Center"
                                         FontFamily="Segoe Fluent Icons"
                                         FontSize="18"
                                         Text="&#xED39;"
                                         ToolTipService.ToolTip="Sunrise"
                                         Visibility="{x:Bind ViewModel.IsUseLocationEnabled, Mode=OneWay, Converter={StaticResource BoolToVisibilityConverter}}" />
-                                    <!--  Replace with appropriate time picker binding if needed  -->
-                                    <TextBox IsEnabled="{x:Bind ViewModel.IsUseLocationEnabled, Mode=OneWay, Converter={StaticResource BoolNegationConverter}}" Text="{x:Bind ViewModel.DarkTime, Mode=TwoWay}" />
-                                </StackPanel>
-                            </tkcontrols:SettingsCard>
-                            <tkcontrols:SettingsCard
+                  <TextBlock Text="Dark Time" />
+                  <TimePicker Time="{x:Bind ViewModel.DarkTimeTimeSpan, Mode=TwoWay}" ClockIdentifier="24HourClock"/>
+                </StackPanel>
+              </tkcontrols:SettingsCard>
+              <tkcontrols:SettingsCard
                                 Description="Use your location to calculate sunset and sunrise times"
                                 Header="Location"
                                 Visibility="{x:Bind ViewModel.IsUseLocationEnabled, Mode=OneWay, Converter={StaticResource BoolToVisibilityConverter}}">
-                                <StackPanel Orientation="Horizontal" Spacing="8">
-                                    <controls:IsEnabledTextBlock
+                <StackPanel Orientation="Horizontal" Spacing="8">
+                  <controls:IsEnabledTextBlock
                                         VerticalAlignment="Center"
                                         FontSize="12"
                                         Foreground="{ThemeResource TextFillColorSecondaryBrush}"
                                         Text="47.6456216°, -122.1321888°" />
-                                    <Button
+                  <Button
                                         HorizontalAlignment="Right"
                                         Click="GetLocation_Click"
                                         Content="Sync" />
-                                </StackPanel>
-                            </tkcontrols:SettingsCard>
-                        </tkcontrols:SettingsExpander.Items>
-                    </tkcontrols:SettingsExpander>
-                    <tkcontrols:SettingsExpander
+                </StackPanel>
+              </tkcontrols:SettingsCard>
+            </tkcontrols:SettingsExpander.Items>
+          </tkcontrols:SettingsExpander>
+          <tkcontrols:SettingsExpander
                         Description="Pick which parts of your PC should follow dark mode"
                         Header="Apply dark mode to"
                         HeaderIcon="{ui:FontIcon Glyph=&#xE790;}"
                         IsExpanded="True">
-                        <tkcontrols:SettingsExpander.Items>
-                            <tkcontrols:SettingsCard HorizontalContentAlignment="Stretch" ContentAlignment="Left">
-                                <controls:CheckBoxWithDescriptionControl
+            <tkcontrols:SettingsExpander.Items>
+              <tkcontrols:SettingsCard HorizontalContentAlignment="Stretch" ContentAlignment="Left">
+                <controls:CheckBoxWithDescriptionControl
                                     Description="Taskbar, Start, and other system UI"
                                     Header="System"
                                     IsChecked="{x:Bind ViewModel.ChangeSystem, Mode=TwoWay}" />
-                            </tkcontrols:SettingsCard>
-                            <tkcontrols:SettingsCard HorizontalContentAlignment="Stretch" ContentAlignment="Left">
-                                <controls:CheckBoxWithDescriptionControl
+              </tkcontrols:SettingsCard>
+              <tkcontrols:SettingsCard HorizontalContentAlignment="Stretch" ContentAlignment="Left">
+                <controls:CheckBoxWithDescriptionControl
                                     Description="Supported applications"
                                     Header="Apps"
                                     IsChecked="{x:Bind ViewModel.ChangeApps, Mode=TwoWay}" />
-                            </tkcontrols:SettingsCard>
-                        </tkcontrols:SettingsExpander.Items>
-                    </tkcontrols:SettingsExpander>
+              </tkcontrols:SettingsCard>
+            </tkcontrols:SettingsExpander.Items>
+          </tkcontrols:SettingsExpander>
 
-<<<<<<< HEAD
-            <StackPanel>
-              <TextBlock Text="Light Time" />
-              <TimePicker
-                Time="{x:Bind ViewModel.LightTimeTimeSpan, Mode=TwoWay}" 
-                ClockIdentifier="24HourClock"/>
+        </controls:SettingsGroup>
+      </StackPanel>
+    </controls:SettingsPageControl.ModuleContent>
 
-              <TextBlock Text="Dark Time" />
-              <TimePicker
-                Time="{x:Bind ViewModel.DarkTimeTimeSpan, Mode=TwoWay}" 
-                ClockIdentifier="24HourClock"/>
-=======
-                </controls:SettingsGroup>
->>>>>>> e28e4582
-            </StackPanel>
-        </controls:SettingsPageControl.ModuleContent>
-
-        <controls:SettingsPageControl.PrimaryLinks>
-            <controls:PageLink x:Uid="LearnMore_DarkMode" Link="https://aka.ms/PowerToysOverview_ZoomIt" />
-        </controls:SettingsPageControl.PrimaryLinks>
-    </controls:SettingsPageControl>
+    <controls:SettingsPageControl.PrimaryLinks>
+      <controls:PageLink x:Uid="LearnMore_DarkMode" Link="https://aka.ms/PowerToysOverview_ZoomIt" />
+    </controls:SettingsPageControl.PrimaryLinks>
+  </controls:SettingsPageControl>
 </Page>