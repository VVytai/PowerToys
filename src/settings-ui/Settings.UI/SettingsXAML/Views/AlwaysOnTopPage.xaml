﻿<local:NavigablePage
    x:Class="Microsoft.PowerToys.Settings.UI.Views.AlwaysOnTopPage"
    xmlns="http://schemas.microsoft.com/winfx/2006/xaml/presentation"
    xmlns:x="http://schemas.microsoft.com/winfx/2006/xaml"
    xmlns:controls="using:Microsoft.PowerToys.Settings.UI.Controls"
    xmlns:d="http://schemas.microsoft.com/expression/blend/2008"
    xmlns:local="using:Microsoft.PowerToys.Settings.UI.Helpers"
    xmlns:mc="http://schemas.openxmlformats.org/markup-compatibility/2006"
    xmlns:tkcontrols="using:CommunityToolkit.WinUI.Controls"
    xmlns:ui="using:CommunityToolkit.WinUI"
    AutomationProperties.LandmarkType="Main"
    mc:Ignorable="d">

    <controls:SettingsPageControl
        x:Uid="AlwaysOnTop"
        IsTabStop="False"
        ModuleImageSource="ms-appx:///Assets/Settings/Modules/AlwaysOnTop.png">
        <controls:SettingsPageControl.ModuleContent>
            <StackPanel ChildrenTransitions="{StaticResource SettingsCardsAnimations}" Orientation="Vertical">
<<<<<<< HEAD
                <controls:GPOInfoControl ShowWarning="{x:Bind ViewModel.IsEnabledGpoConfigured, Mode=OneWay}">
                    <tkcontrols:SettingsCard x:Uid="AlwaysOnTop_EnableToggleControl_HeaderText" HeaderIcon="{ui:BitmapIcon Source=/Assets/Settings/Icons/AlwaysOnTop.png}">
                        <ToggleSwitch x:Uid="ToggleSwitch" IsOn="{x:Bind ViewModel.IsEnabled, Mode=TwoWay}" />
                    </tkcontrols:SettingsCard>
                </controls:GPOInfoControl>
=======
                <tkcontrols:SettingsCard
                    Name="AlwaysOnTopEnableToggleControlHeaderText"
                    x:Uid="AlwaysOnTop_EnableToggleControl_HeaderText"
                    HeaderIcon="{ui:BitmapIcon Source=/Assets/Settings/Icons/AlwaysOnTop.png}"
                    IsEnabled="{x:Bind ViewModel.IsEnabledGpoConfigured, Mode=OneWay, Converter={StaticResource BoolNegationConverter}}">
                    <ToggleSwitch x:Uid="ToggleSwitch" IsOn="{x:Bind ViewModel.IsEnabled, Mode=TwoWay}" />
                </tkcontrols:SettingsCard>
                <InfoBar
                    x:Uid="GPO_SettingIsManaged"
                    IsClosable="False"
                    IsOpen="{x:Bind ViewModel.IsEnabledGpoConfigured, Mode=OneWay}"
                    IsTabStop="{x:Bind ViewModel.IsEnabledGpoConfigured, Mode=OneWay}"
                    Severity="Informational">
                    <InfoBar.IconSource>
                        <FontIconSource FontFamily="{StaticResource SymbolThemeFontFamily}" Glyph="&#xE72E;" />
                    </InfoBar.IconSource>
                </InfoBar>
>>>>>>> be160d93
                <controls:SettingsGroup x:Uid="AlwaysOnTop_Activation_GroupSettings" IsEnabled="{x:Bind ViewModel.IsEnabled, Mode=OneWay}">
                    <tkcontrols:SettingsExpander
                        Name="AlwaysOnTopActivationShortcut"
                        x:Uid="AlwaysOnTop_ActivationShortcut"
                        HeaderIcon="{ui:FontIcon Glyph=&#xEDA7;}"
                        IsExpanded="True">
                        <controls:ShortcutControl MinWidth="{StaticResource SettingActionControlMinWidth}" HotkeySettings="{x:Bind Path=ViewModel.Hotkey, Mode=TwoWay}" />
                        <tkcontrols:SettingsExpander.Items>
                            <tkcontrols:SettingsCard ContentAlignment="Left">
                                <CheckBox x:Uid="AlwaysOnTop_GameMode" IsChecked="{x:Bind ViewModel.DoNotActivateOnGameMode, Mode=TwoWay}" />
                            </tkcontrols:SettingsCard>
                        </tkcontrols:SettingsExpander.Items>
                    </tkcontrols:SettingsExpander>
                </controls:SettingsGroup>

                <controls:SettingsGroup x:Uid="AlwaysOnTop_Behavior_GroupSettings" IsEnabled="{x:Bind ViewModel.IsEnabled, Mode=OneWay}">
                    <tkcontrols:SettingsExpander
                        Name="AlwaysOnTopFrameEnabled"
                        x:Uid="AlwaysOnTop_FrameEnabled"
                        HeaderIcon="{ui:FontIcon Glyph=&#xEB3C;}"
                        IsExpanded="True">
                        <ToggleSwitch x:Uid="ToggleSwitch" IsOn="{x:Bind ViewModel.FrameEnabled, Mode=TwoWay}" />
                        <tkcontrols:SettingsExpander.Items>
                            <tkcontrols:SettingsCard
                                Name="AlwaysOnTopFrameColorMode"
                                x:Uid="AlwaysOnTop_FrameColor_Mode"
                                IsEnabled="{x:Bind ViewModel.FrameEnabled, Mode=OneWay}">
                                <ComboBox MinWidth="{StaticResource SettingActionControlMinWidth}" SelectedIndex="{x:Bind ViewModel.FrameAccentColor, Mode=TwoWay, Converter={StaticResource BoolToComboBoxIndexConverter}}">
                                    <ComboBoxItem x:Uid="AlwaysOnTop_Radio_Custom_Color" />
                                    <ComboBoxItem x:Uid="AlwaysOnTop_Radio_Windows_Default" />
                                </ComboBox>
                            </tkcontrols:SettingsCard>
                            <tkcontrols:SettingsCard
                                Name="AlwaysOnTopFrameColor"
                                x:Uid="AlwaysOnTop_FrameColor"
                                IsEnabled="{x:Bind ViewModel.FrameEnabled, Mode=OneWay}"
                                Visibility="{x:Bind ViewModel.FrameAccentColor, Mode=OneWay, Converter={StaticResource ReverseBoolToVisibilityConverter}}">
                                <controls:ColorPickerButton SelectedColor="{x:Bind Path=ViewModel.FrameColor, Mode=TwoWay}" />
                            </tkcontrols:SettingsCard>
                            <tkcontrols:SettingsCard
                                Name="AlwaysOnTopFrameOpacity"
                                x:Uid="AlwaysOnTop_FrameOpacity"
                                IsEnabled="{x:Bind ViewModel.FrameEnabled, Mode=OneWay}">
                                <Slider
                                    MinWidth="{StaticResource SettingActionControlMinWidth}"
                                    Maximum="100"
                                    Minimum="0"
                                    Value="{x:Bind ViewModel.FrameOpacity, Mode=TwoWay}" />
                            </tkcontrols:SettingsCard>
                            <tkcontrols:SettingsCard
                                Name="AlwaysOnTopFrameThickness"
                                x:Uid="AlwaysOnTop_FrameThickness"
                                IsEnabled="{x:Bind ViewModel.FrameEnabled, Mode=OneWay}">
                                <Slider
                                    MinWidth="{StaticResource SettingActionControlMinWidth}"
                                    LargeChange="5"
                                    Maximum="30"
                                    Minimum="1"
                                    SmallChange="1"
                                    Value="{x:Bind ViewModel.FrameThickness, Mode=TwoWay}" />
                            </tkcontrols:SettingsCard>
                            <tkcontrols:SettingsCard ContentAlignment="Left" Visibility="{x:Bind ViewModel.Windows11, Mode=OneWay, Converter={StaticResource BoolToVisibilityConverter}}">
                                <CheckBox x:Uid="AlwaysOnTop_RoundCorners" IsChecked="{x:Bind ViewModel.RoundCornersEnabled, Mode=TwoWay}" />
                            </tkcontrols:SettingsCard>
                        </tkcontrols:SettingsExpander.Items>
                    </tkcontrols:SettingsExpander>

                    <tkcontrols:SettingsCard x:Uid="AlwaysOnTop_Sound" HeaderIcon="{ui:FontIcon Glyph=&#xE7F3;}">
                        <ToggleSwitch IsOn="{x:Bind ViewModel.SoundEnabled, Mode=TwoWay}" />
                    </tkcontrols:SettingsCard>
                </controls:SettingsGroup>

                <controls:SettingsGroup x:Uid="ExcludedApps" IsEnabled="{x:Bind ViewModel.IsEnabled, Mode=OneWay}">
                    <tkcontrols:SettingsExpander
                        Name="AlwaysOnTopExcludedApps"
                        x:Uid="AlwaysOnTop_ExcludedApps"
                        HeaderIcon="{ui:FontIcon Glyph=&#xECE4;}"
                        IsExpanded="True">
                        <tkcontrols:SettingsExpander.Items>
                            <tkcontrols:SettingsCard HorizontalContentAlignment="Stretch" ContentAlignment="Vertical">
                                <TextBox
                                    x:Uid="AlwaysOnTop_ExcludedApps_TextBoxControl"
                                    MinWidth="240"
                                    MinHeight="160"
                                    AcceptsReturn="True"
                                    ScrollViewer.IsVerticalRailEnabled="True"
                                    ScrollViewer.VerticalScrollBarVisibility="Visible"
                                    ScrollViewer.VerticalScrollMode="Enabled"
                                    Text="{x:Bind ViewModel.ExcludedApps, Mode=TwoWay, UpdateSourceTrigger=PropertyChanged}"
                                    TextWrapping="Wrap" />
                            </tkcontrols:SettingsCard>
                        </tkcontrols:SettingsExpander.Items>
                    </tkcontrols:SettingsExpander>
                </controls:SettingsGroup>
            </StackPanel>
        </controls:SettingsPageControl.ModuleContent>

        <controls:SettingsPageControl.PrimaryLinks>
            <controls:PageLink x:Uid="LearnMore_AlwaysOnTop" Link="https://aka.ms/PowerToysOverview_AlwaysOnTop" />
        </controls:SettingsPageControl.PrimaryLinks>
    </controls:SettingsPageControl>
</local:NavigablePage><|MERGE_RESOLUTION|>--- conflicted
+++ resolved
@@ -17,31 +17,11 @@
         ModuleImageSource="ms-appx:///Assets/Settings/Modules/AlwaysOnTop.png">
         <controls:SettingsPageControl.ModuleContent>
             <StackPanel ChildrenTransitions="{StaticResource SettingsCardsAnimations}" Orientation="Vertical">
-<<<<<<< HEAD
                 <controls:GPOInfoControl ShowWarning="{x:Bind ViewModel.IsEnabledGpoConfigured, Mode=OneWay}">
-                    <tkcontrols:SettingsCard x:Uid="AlwaysOnTop_EnableToggleControl_HeaderText" HeaderIcon="{ui:BitmapIcon Source=/Assets/Settings/Icons/AlwaysOnTop.png}">
+                    <tkcontrols:SettingsCard  Name="AlwaysOnTopEnableToggleControlHeaderText" x:Uid="AlwaysOnTop_EnableToggleControl_HeaderText" HeaderIcon="{ui:BitmapIcon Source=/Assets/Settings/Icons/AlwaysOnTop.png}">
                         <ToggleSwitch x:Uid="ToggleSwitch" IsOn="{x:Bind ViewModel.IsEnabled, Mode=TwoWay}" />
                     </tkcontrols:SettingsCard>
                 </controls:GPOInfoControl>
-=======
-                <tkcontrols:SettingsCard
-                    Name="AlwaysOnTopEnableToggleControlHeaderText"
-                    x:Uid="AlwaysOnTop_EnableToggleControl_HeaderText"
-                    HeaderIcon="{ui:BitmapIcon Source=/Assets/Settings/Icons/AlwaysOnTop.png}"
-                    IsEnabled="{x:Bind ViewModel.IsEnabledGpoConfigured, Mode=OneWay, Converter={StaticResource BoolNegationConverter}}">
-                    <ToggleSwitch x:Uid="ToggleSwitch" IsOn="{x:Bind ViewModel.IsEnabled, Mode=TwoWay}" />
-                </tkcontrols:SettingsCard>
-                <InfoBar
-                    x:Uid="GPO_SettingIsManaged"
-                    IsClosable="False"
-                    IsOpen="{x:Bind ViewModel.IsEnabledGpoConfigured, Mode=OneWay}"
-                    IsTabStop="{x:Bind ViewModel.IsEnabledGpoConfigured, Mode=OneWay}"
-                    Severity="Informational">
-                    <InfoBar.IconSource>
-                        <FontIconSource FontFamily="{StaticResource SymbolThemeFontFamily}" Glyph="&#xE72E;" />
-                    </InfoBar.IconSource>
-                </InfoBar>
->>>>>>> be160d93
                 <controls:SettingsGroup x:Uid="AlwaysOnTop_Activation_GroupSettings" IsEnabled="{x:Bind ViewModel.IsEnabled, Mode=OneWay}">
                     <tkcontrols:SettingsExpander
                         Name="AlwaysOnTopActivationShortcut"
