--- conflicted
+++ resolved
@@ -13,7 +13,6 @@
     <controls:SettingsPageControl x:Uid="FileExplorerPreview" ModuleImageSource="ms-appx:///Assets/Settings/Modules/PowerPreview.png">
         <controls:SettingsPageControl.ModuleContent>
             <StackPanel ChildrenTransitions="{StaticResource SettingsCardsAnimations}" Orientation="Vertical">
-<<<<<<< HEAD
                 <custom:SettingsGroup x:Uid="FileExplorerPreview_FileActionsMenu">
                     <controls:SettingsCard
                         x:Uid="FileExplorerPreview_ToggleSwitch_FileActionsMenu"
@@ -27,9 +26,6 @@
                     </controls:SettingsCard>
                 </custom:SettingsGroup>
                 <custom:SettingsGroup x:Uid="FileExplorerPreview_PreviewPane">
-=======
-                <controls:SettingsGroup x:Uid="FileExplorerPreview_PreviewPane">
->>>>>>> 42cfb469
                     <InfoBar
                         x:Uid="FileExplorerPreview_PreviewHandlerOutlookIncompatibility"
                         IsClosable="False"
