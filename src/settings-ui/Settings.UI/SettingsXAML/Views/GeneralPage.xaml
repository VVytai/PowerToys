﻿<Page
    x:Class="Microsoft.PowerToys.Settings.UI.Views.GeneralPage"
    xmlns="http://schemas.microsoft.com/winfx/2006/xaml/presentation"
    xmlns:x="http://schemas.microsoft.com/winfx/2006/xaml"
    xmlns:controls="using:Microsoft.PowerToys.Settings.UI.Controls"
    xmlns:converters="using:Microsoft.PowerToys.Settings.UI.Converters"
    xmlns:d="http://schemas.microsoft.com/expression/blend/2008"
    xmlns:mc="http://schemas.openxmlformats.org/markup-compatibility/2006"
    xmlns:tkcontrols="using:CommunityToolkit.WinUI.Controls"
    xmlns:ui="using:CommunityToolkit.WinUI"
    AutomationProperties.LandmarkType="Main"
    mc:Ignorable="d">

    <Page.Resources>
        <converters:StringToInfoBarSeverityConverter x:Key="StringToInfoBarSeverityConverter" />
    </Page.Resources>

    <controls:SettingsPageControl x:Uid="General" ModuleImageSource="ms-appx:///Assets/Settings/Modules/PT.png">
        <controls:SettingsPageControl.ModuleContent>
            <StackPanel ChildrenTransitions="{StaticResource SettingsCardsAnimations}" Orientation="Vertical">
                <controls:SettingsGroup x:Uid="General_VersionAndUpdate" Margin="0,-32,0,0">
                    <tkcontrols:SettingsExpander Header="{x:Bind ViewModel.PowerToysVersion, Mode=OneWay}" HeaderIcon="{ui:FontIcon Glyph=&#xE895;}">
                        <tkcontrols:SettingsExpander.Description>
                            <StackPanel Orientation="Vertical">
                                <TextBlock Style="{StaticResource SecondaryTextStyle}">
                                    <Run x:Uid="General_VersionLastChecked" />
                                    <Run Text="{x:Bind ViewModel.UpdateCheckedDate, Mode=OneWay}" />
                                </TextBlock>
                                <HyperlinkButton
                                    x:Uid="ReleaseNotes"
                                    Margin="0,2,0,0"
                                    FontWeight="SemiBold"
                                    NavigateUri="https://github.com/microsoft/PowerToys/releases/" />
                            </StackPanel>
                        </tkcontrols:SettingsExpander.Description>
                        <Grid Visibility="{x:Bind ViewModel.IsUpdatePanelVisible, Mode=OneWay, Converter={StaticResource BoolToVisibilityConverter}}">
                            <StackPanel
                                VerticalAlignment="Center"
                                Orientation="Horizontal"
                                Spacing="18"
                                Visibility="{x:Bind ViewModel.IsNewVersionDownloading, Converter={StaticResource BoolToVisibilityConverter}, Mode=OneWay}">
                                <ProgressRing Width="24" Height="24" />
                                <TextBlock
                                    x:Uid="General_CheckingForUpdates"
                                    VerticalAlignment="Center"
                                    FontWeight="SemiBold"
                                    Foreground="{ThemeResource TextFillColorSecondaryBrush}" />
                            </StackPanel>

                            <Button
                                x:Uid="GeneralPage_CheckForUpdates"
                                HorizontalAlignment="Right"
                                Command="{Binding CheckForUpdatesEventHandler}"
                                IsEnabled="{Binding IsDownloadAllowed}"
                                Visibility="{Binding Mode=OneWay, Path=IsNewVersionDownloading, Converter={StaticResource BoolNegationConverter}}" />
                        </Grid>
                        <tkcontrols:SettingsExpander.ItemsHeader>
                            <InfoBar
                                x:Uid="GPO_SomeSettingsAreManaged"
                                BorderThickness="0"
                                CornerRadius="0"
                                IsClosable="False"
                                IsOpen="{x:Bind ViewModel.SomeUpdateSettingsAreGpoManaged, Mode=OneWay}"
                                IsTabStop="{x:Bind ViewModel.SomeUpdateSettingsAreGpoManaged, Mode=OneWay}"
                                Severity="Informational">
                                <InfoBar.IconSource>
                                    <FontIconSource FontFamily="{StaticResource SymbolThemeFontFamily}" Glyph="&#xE72E;" />
                                </InfoBar.IconSource>
                            </InfoBar>
                        </tkcontrols:SettingsExpander.ItemsHeader>
                        <tkcontrols:SettingsExpander.Items>
                            <tkcontrols:SettingsCard
                                ContentAlignment="Left"
                                IsEnabled="{x:Bind Mode=OneWay, Path=ViewModel.IsAutoDownloadUpdatesCardEnabled}"
                                Visibility="{x:Bind ViewModel.IsAdmin, Converter={StaticResource BoolToVisibilityConverter}, Mode=OneWay}">
                                <controls:CheckBoxWithDescriptionControl x:Uid="GeneralPage_AutoDownloadAndInstallUpdates" IsChecked="{Binding Mode=TwoWay, Path=AutoDownloadUpdates}" />
                            </tkcontrols:SettingsCard>
                            <tkcontrols:SettingsCard ContentAlignment="Left" IsEnabled="{x:Bind Mode=OneWay, Path=ViewModel.IsShowNewUpdatesToastNotificationCardEnabled}">
                                <controls:CheckBoxWithDescriptionControl x:Uid="GeneralPage_ShowNewUpdatesToast" IsChecked="{Binding Mode=TwoWay, Path=ShowNewUpdatesToastNotification}" />
                            </tkcontrols:SettingsCard>
                            <tkcontrols:SettingsCard ContentAlignment="Left" IsEnabled="{x:Bind Mode=OneWay, Path=ViewModel.IsShowWhatsNewAfterUpdatesCardEnabled}">
                                <CheckBox x:Uid="GeneralPage_ShowWhatsNewAfterUpdates" IsChecked="{Binding Mode=TwoWay, Path=ShowWhatsNewAfterUpdates}" />
                            </tkcontrols:SettingsCard>
                        </tkcontrols:SettingsExpander.Items>
                    </tkcontrols:SettingsExpander>

                    <StackPanel Orientation="Vertical">
                        <InfoBar
                            x:Uid="General_UpToDate"
                            IsClosable="False"
                            IsOpen="{x:Bind ViewModel.IsNewVersionCheckedAndUpToDate, Mode=OneWay}"
                            IsTabStop="{x:Bind ViewModel.IsNewVersionCheckedAndUpToDate, Mode=OneWay}"
                            Severity="Success" />

                        <!--  Network error while checking for new version  -->
                        <InfoBar
                            x:Uid="General_CantCheck"
                            IsClosable="False"
                            IsOpen="{x:Bind ViewModel.IsNoNetwork, Mode=OneWay}"
                            IsTabStop="{x:Bind ViewModel.IsNoNetwork, Mode=OneWay}"
                            Severity="Error" />

                        <!--  New version available  -->
                        <InfoBar
                            x:Uid="General_NewVersionAvailable"
                            IsClosable="False"
                            IsOpen="{x:Bind ViewModel.PowerToysUpdatingState, Mode=OneWay, Converter={StaticResource UpdateStateToBoolConverter}, ConverterParameter=ReadyToDownload}"
                            IsTabStop="{x:Bind ViewModel.PowerToysUpdatingState, Mode=OneWay, Converter={StaticResource UpdateStateToBoolConverter}, ConverterParameter=ReadyToDownload}"
                            Message="{x:Bind ViewModel.PowerToysNewAvailableVersion, Mode=OneWay}"
                            Severity="Informational">

                            <InfoBar.Content>
                                <StackPanel Spacing="16">
                                    <Button
                                        x:Uid="General_DownloadAndInstall"
                                        Margin="0,0,0,16"
                                        Command="{Binding UpdateNowButtonEventHandler}"
                                        IsEnabled="{Binding IsDownloadAllowed}"
                                        Visibility="{Binding Mode=OneWay, Path=IsNewVersionDownloading, Converter={StaticResource BoolNegationConverter}}" />

                                    <!--  In progress panel  -->
                                    <StackPanel
                                        Margin="0,0,0,16"
                                        Orientation="Horizontal"
                                        Spacing="18"
                                        Visibility="{x:Bind ViewModel.IsNewVersionDownloading, Converter={StaticResource BoolToVisibilityConverter}, Mode=OneWay}">
                                        <ProgressRing Width="24" Height="24" />
                                        <TextBlock
                                            x:Uid="General_Downloading"
                                            FontWeight="SemiBold"
                                            Foreground="{ThemeResource TextFillColorSecondaryBrush}" />
                                    </StackPanel>
                                </StackPanel>
                            </InfoBar.Content>
                            <InfoBar.ActionButton>
                                <HyperlinkButton
                                    x:Uid="SeeWhatsNew"
                                    HorizontalAlignment="Right"
                                    NavigateUri="{Binding PowerToysNewAvailableVersionLink, Mode=OneWay}"
                                    Style="{StaticResource TextButtonStyle}" />
                            </InfoBar.ActionButton>
                        </InfoBar>


                        <!--  Ready to install  -->
                        <InfoBar
                            x:Uid="General_NewVersionReadyToInstall"
                            IsClosable="False"
                            IsOpen="{x:Bind ViewModel.PowerToysUpdatingState, Mode=OneWay, Converter={StaticResource UpdateStateToBoolConverter}, ConverterParameter=ReadyToInstall}"
                            IsTabStop="{x:Bind ViewModel.PowerToysUpdatingState, Mode=OneWay, Converter={StaticResource UpdateStateToBoolConverter}, ConverterParameter=ReadyToInstall}"
                            Message="{x:Bind ViewModel.PowerToysNewAvailableVersion, Mode=OneWay}"
                            Severity="Success">
                            <InfoBar.Content>
                                <Button
                                    x:Uid="General_InstallNow"
                                    Margin="0,0,0,16"
                                    Command="{Binding UpdateNowButtonEventHandler}"
                                    IsEnabled="{Binding IsDownloadAllowed}" />
                            </InfoBar.Content>
                            <InfoBar.ActionButton>
                                <HyperlinkButton
                                    x:Uid="SeeWhatsNew"
                                    HorizontalAlignment="Right"
                                    NavigateUri="{Binding PowerToysNewAvailableVersionLink, Mode=OneWay}"
                                    Style="{StaticResource TextButtonStyle}" />
                            </InfoBar.ActionButton>
                        </InfoBar>

                        <!--  Install failed  -->
                        <InfoBar
                            x:Uid="General_FailedToDownloadTheNewVersion"
                            IsClosable="False"
                            IsOpen="{x:Bind ViewModel.PowerToysUpdatingState, Mode=OneWay, Converter={StaticResource UpdateStateToBoolConverter}, ConverterParameter=ErrorDownloading}"
                            IsTabStop="{x:Bind ViewModel.PowerToysUpdatingState, Mode=OneWay, Converter={StaticResource UpdateStateToBoolConverter}, ConverterParameter=ErrorDownloading}"
                            Message="{x:Bind ViewModel.PowerToysNewAvailableVersion, Mode=OneWay}"
                            Severity="Error">
                            <InfoBar.Content>
                                <StackPanel Spacing="16">
                                    <Button
                                        x:Uid="General_TryAgainToDownloadAndInstall"
                                        Command="{Binding UpdateNowButtonEventHandler}"
                                        IsEnabled="{Binding IsDownloadAllowed}"
                                        Visibility="{Binding Mode=OneWay, Path=IsNewVersionDownloading, Converter={StaticResource BoolNegationConverter}}" />

                                    <!--  In progress panel  -->
                                    <StackPanel
                                        Margin="0,0,0,16"
                                        Orientation="Horizontal"
                                        Spacing="18"
                                        Visibility="{x:Bind ViewModel.IsNewVersionDownloading, Converter={StaticResource BoolToVisibilityConverter}}">
                                        <ProgressRing Width="24" Height="24" />
                                        <TextBlock
                                            x:Uid="General_Downloading"
                                            FontWeight="SemiBold"
                                            Foreground="{ThemeResource TextFillColorSecondaryBrush}" />
                                    </StackPanel>
                                </StackPanel>
                            </InfoBar.Content>
                            <InfoBar.ActionButton>
                                <HyperlinkButton
                                    x:Uid="SeeWhatsNew"
                                    HorizontalAlignment="Right"
                                    NavigateUri="{Binding PowerToysNewAvailableVersionLink, Mode=OneWay}"
                                    Style="{StaticResource TextButtonStyle}" />
                            </InfoBar.ActionButton>
                        </InfoBar>
                    </StackPanel>
                </controls:SettingsGroup>

                <controls:SettingsGroup x:Uid="Admin_Mode">
                    <tkcontrols:SettingsExpander
                        x:Uid="Admin_Mode_Running_As"
                        Header="{x:Bind ViewModel.RunningAsText, Mode=OneWay}"
                        HeaderIcon="{ui:FontIcon Glyph=&#xE7EF;}"
                        IsExpanded="True">
                        <tkcontrols:SettingsExpander.Description>
                            <HyperlinkButton x:Uid="GeneralPage_ToggleSwitch_AlwaysRunElevated_Link" NavigateUri="https://aka.ms/powertoysDetectedElevatedHelp" />
                        </tkcontrols:SettingsExpander.Description>
                        <Button
                            x:Uid="GeneralPage_RestartAsAdmin_Button"
                            Command="{Binding RestartElevatedButtonEventHandler}"
                            IsEnabled="{Binding IsAdminButtonEnabled}" />
                        <tkcontrols:SettingsExpander.Items>
                            <tkcontrols:SettingsCard ContentAlignment="Left" IsEnabled="{x:Bind ViewModel.IsElevated, Mode=OneWay}">
                                <controls:CheckBoxWithDescriptionControl x:Uid="GeneralSettings_AlwaysRunAsAdminText" IsChecked="{x:Bind ViewModel.RunElevated, Mode=TwoWay}" />
                            </tkcontrols:SettingsCard>
                            <tkcontrols:SettingsCard ContentAlignment="Left">
                                <CheckBox x:Uid="GeneralPage_WarningsElevatedApps" IsChecked="{Binding Mode=TwoWay, Path=EnableWarningsElevatedApps}" />
                            </tkcontrols:SettingsCard>
                        </tkcontrols:SettingsExpander.Items>
                    </tkcontrols:SettingsExpander>
                </controls:SettingsGroup>

                <controls:SettingsGroup x:Uid="Appearance_Behavior" IsEnabled="True">
                    <tkcontrols:SettingsCard x:Uid="LanguageHeader" HeaderIcon="{ui:FontIcon Glyph=&#xF2B7;}">
                        <ComboBox
                            x:Name="Languages_ComboBox"
                            MinWidth="{StaticResource SettingActionControlMinWidth}"
                            DisplayMemberPath="Language"
                            ItemsSource="{Binding Languages, Mode=TwoWay}"
                            SelectedIndex="{Binding LanguagesIndex, Mode=TwoWay}" />
                    </tkcontrols:SettingsCard>
                    <InfoBar
                        x:Uid="LanguageRestartInfo"
                        IsClosable="False"
                        IsOpen="{x:Bind Mode=OneWay, Path=ViewModel.LanguageChanged}"
                        IsTabStop="True"
                        Severity="Informational">
                        <InfoBar.ActionButton>
                            <Button x:Uid="LanguageRestartInfoButton" Click="Click_LanguageRestart" />
                        </InfoBar.ActionButton>
                    </InfoBar>

                    <tkcontrols:SettingsCard x:Uid="ColorModeHeader" HeaderIcon="{ui:FontIcon Glyph=&#xE790;}">
                        <tkcontrols:SettingsCard.Description>
                            <HyperlinkButton x:Uid="Windows_Color_Settings" Click="OpenColorsSettings_Click" />
                        </tkcontrols:SettingsCard.Description>
                        <ComboBox MinWidth="{StaticResource SettingActionControlMinWidth}" SelectedIndex="{x:Bind ViewModel.ThemeIndex, Mode=TwoWay}">
                            <ComboBoxItem x:Uid="Radio_Theme_Dark" />
                            <ComboBoxItem x:Uid="Radio_Theme_Light" />
                            <ComboBoxItem x:Uid="Radio_Theme_Default" />
                        </ComboBox>
                    </tkcontrols:SettingsCard>

                    <tkcontrols:SettingsCard x:Uid="GeneralPage_RunAtStartUp" IsEnabled="{x:Bind ViewModel.IsRunAtStartupGPOManaged, Mode=OneWay, Converter={StaticResource BoolNegationConverter}}">
                        <ToggleSwitch x:Uid="ToggleSwitch" IsOn="{x:Bind ViewModel.Startup, Mode=TwoWay}" />
                    </tkcontrols:SettingsCard>

<<<<<<< HEAD
                    <controls:GPOInfoControl ShowWarning="{x:Bind ViewModel.IsRunAtStartupGPOManaged, Mode=OneWay}">
                        <tkcontrols:SettingsCard x:Uid="ShowSystemTrayIcon">
                            <ToggleSwitch x:Uid="ShowSystemTrayIcon_ToggleSwitch" IsOn="{x:Bind ViewModel.ShowSysTrayIcon, Mode=TwoWay}" />
                        </tkcontrols:SettingsCard>
                    </controls:GPOInfoControl>
=======
                    <tkcontrols:SettingsCard x:Uid="ShowSystemTrayIcon">
                        <ToggleSwitch
                            x:Uid="ShowSystemTrayIcon_ToggleSwitch"
                            IsOn="{x:Bind ViewModel.ShowSysTrayIcon, Mode=TwoWay}"
                            Toggled="ShowSystemTrayIcon_Toggled" />
                    </tkcontrols:SettingsCard>
                    <InfoBar
                        x:Uid="GPO_SettingIsManaged"
                        BorderThickness="0"
                        CornerRadius="0"
                        IsClosable="False"
                        IsOpen="{x:Bind ViewModel.IsRunAtStartupGPOManaged, Mode=OneWay}"
                        IsTabStop="{x:Bind ViewModel.IsRunAtStartupGPOManaged, Mode=OneWay}"
                        Severity="Informational">
                        <InfoBar.IconSource>
                            <FontIconSource FontFamily="{StaticResource SymbolThemeFontFamily}" Glyph="&#xE72E;" />
                        </InfoBar.IconSource>
                    </InfoBar>
>>>>>>> da36d410
                </controls:SettingsGroup>

                <controls:SettingsGroup x:Uid="General_SettingsBackupAndRestoreTitle" Visibility="Visible">
                    <tkcontrols:SettingsExpander x:Uid="General_SettingsBackupAndRestore" HeaderIcon="{ui:FontIcon Glyph=&#xE777;}">
                        <StackPanel Orientation="Horizontal" Spacing="8">
                            <Button x:Uid="General_SettingsBackupAndRestore_ButtonBackup" Command="{Binding BackupConfigsEventHandler}" />
                            <Button x:Uid="General_SettingsBackupAndRestore_ButtonRestore" Command="{Binding RestoreConfigsEventHandler}" />
                        </StackPanel>
                        <tkcontrols:SettingsExpander.Items>
                            <tkcontrols:SettingsCard x:Uid="General_SettingsBackupAndRestoreLocationText">
                                <Grid ColumnSpacing="8">
                                    <Grid.ColumnDefinitions>
                                        <ColumnDefinition Width="Auto" />
                                        <ColumnDefinition Width="Auto" />
                                    </Grid.ColumnDefinitions>
                                    <TextBlock
                                        x:Name="pathTextBlock"
                                        VerticalAlignment="Center"
                                        Foreground="{ThemeResource TextFillColorSecondaryBrush}"
                                        IsTextSelectionEnabled="True"
                                        Text="{x:Bind ViewModel.SettingsBackupAndRestoreDir, Mode=TwoWay}"
                                        TextWrapping="Wrap">
                                        <ToolTipService.ToolTip>
                                            <ToolTip IsEnabled="{Binding IsTextTrimmed, ElementName=pathTextBlock, Mode=OneWay}">
                                                <TextBlock Text="{x:Bind ViewModel.SettingsBackupAndRestoreDir, Mode=TwoWay}" />
                                            </ToolTip>
                                        </ToolTipService.ToolTip>
                                    </TextBlock>
                                    <Button
                                        x:Uid="General_SettingsBackupAndRestore_ButtonSelectFolder"
                                        Grid.Column="1"
                                        Command="{Binding SelectSettingBackupDirEventHandler}"
                                        Content="&#xe8da;"
                                        FontFamily="{ThemeResource SymbolThemeFontFamily}">
                                        <ToolTipService.ToolTip>
                                            <ToolTip>
                                                <TextBlock x:Uid="General_SettingsBackupAndRestore_ButtonSelectLocation" />
                                            </ToolTip>
                                        </ToolTipService.ToolTip>
                                    </Button>
                                </Grid>
                            </tkcontrols:SettingsCard>
                            <tkcontrols:SettingsCard
                                x:Uid="General_SettingsBackupAndRestoreStatusInfo"
                                HorizontalContentAlignment="Left"
                                ContentAlignment="Vertical">
                                <Grid
                                    Margin="0,0,0,6"
                                    ColumnSpacing="36"
                                    RowSpacing="4">
                                    <Grid.ColumnDefinitions>
                                        <ColumnDefinition Width="Auto" />
                                        <ColumnDefinition Width="*" />
                                    </Grid.ColumnDefinitions>
                                    <Grid.RowDefinitions>
                                        <RowDefinition Height="Auto" />
                                        <RowDefinition Height="Auto" />
                                        <RowDefinition Height="Auto" />
                                        <RowDefinition Height="Auto" />
                                    </Grid.RowDefinitions>
                                    <TextBlock x:Uid="General_SettingsBackupInfo_StatusHeader" />
                                    <TextBlock
                                        Grid.Column="1"
                                        Foreground="{ThemeResource TextFillColorSecondaryBrush}"
                                        TextWrapping="WrapWholeWords">
                                        <Run Text="{x:Bind ViewModel.CurrentSettingMatchText, Mode=OneWay}" />
                                        <Hyperlink Click="UpdateBackupAndRestoreStatusText" TextDecorations="Underline">
                                            <Run x:Uid="General_SettingsBackupAndRestore_LinkRefresh" />
                                        </Hyperlink>
                                    </TextBlock>

                                    <TextBlock x:Uid="General_SettingsBackupInfo_FileNameHeader" Grid.Row="1" />
                                    <TextBlock
                                        Grid.Row="1"
                                        Grid.Column="1"
                                        Foreground="{ThemeResource TextFillColorSecondaryBrush}"
                                        Text="{x:Bind ViewModel.LastSettingsBackupFileName, Mode=OneWay}"
                                        TextWrapping="WrapWholeWords" />

                                    <TextBlock x:Uid="General_SettingsBackupInfo_SourceHeader" Grid.Row="2" />
                                    <TextBlock
                                        Grid.Row="2"
                                        Grid.Column="1"
                                        Foreground="{ThemeResource TextFillColorSecondaryBrush}"
                                        Text="{x:Bind ViewModel.LastSettingsBackupSource, Mode=OneWay}"
                                        TextWrapping="WrapWholeWords" />
                                    <TextBlock x:Uid="General_SettingsBackupInfo_DateHeader" Grid.Row="3" />
                                    <TextBlock
                                        Grid.Row="3"
                                        Grid.Column="1"
                                        Foreground="{ThemeResource TextFillColorSecondaryBrush}"
                                        Text="{x:Bind ViewModel.LastSettingsBackupDate, Mode=OneWay}"
                                        TextWrapping="WrapWholeWords" />
                                </Grid>
                            </tkcontrols:SettingsCard>
                        </tkcontrols:SettingsExpander.Items>
                    </tkcontrols:SettingsExpander>
                </controls:SettingsGroup>
                <InfoBar
                    x:Uid="General_SettingsBackupMessageResults"
                    Title="{x:Bind ViewModel.SettingsBackupMessage, Mode=OneWay}"
                    IsClosable="False"
                    IsOpen="{x:Bind ViewModel.SettingsBackupRestoreMessageVisible, Mode=OneWay}"
                    IsTabStop="{x:Bind ViewModel.SettingsBackupRestoreMessageVisible, Mode=OneWay}"
                    Severity="{x:Bind ViewModel.BackupRestoreMessageSeverity, Converter={StaticResource StringToInfoBarSeverityConverter}}" />
                <controls:SettingsGroup x:Uid="General_Experimentation" Visibility="Visible">
                    <controls:GPOInfoControl ShowWarning="{x:Bind ViewModel.IsExperimentationGpoDisallowed, Mode=OneWay}">
                        <tkcontrols:SettingsCard x:Uid="GeneralPage_EnableExperimentation">
                            <tkcontrols:SettingsCard.HeaderIcon>
                                <PathIcon Data="M1859 1758q14 23 21 47t7 51q0 40-15 75t-41 61-61 41-75 15H354q-40 0-75-15t-61-41-41-61-15-75q0-27 6-51t21-47l569-992q10-14 10-34V128H640V0h768v128h-128v604q0 19 10 35l569 991zM896 732q0 53-27 99l-331 577h972l-331-577q-27-46-27-99V128H896v604zm799 1188q26 0 44-19t19-45q0-10-2-17t-8-16l-164-287H464l-165 287q-9 15-9 33 0 26 18 45t46 19h1341z" />
                            </tkcontrols:SettingsCard.HeaderIcon>
                            <ToggleSwitch x:Uid="ToggleSwitch" IsOn="{x:Bind ViewModel.EnableExperimentation, Mode=TwoWay}" />
                        </tkcontrols:SettingsCard>
                    </controls:GPOInfoControl>
                </controls:SettingsGroup>
                <controls:SettingsGroup x:Uid="General_DiagnosticsAndFeedback">
                    <tkcontrols:SettingsExpander
                        x:Uid="GeneralPage_EnableDataDiagnostics"
                        HeaderIcon="{ui:FontIcon Glyph=&#xE9D9;}"
                        IsEnabled="{x:Bind ViewModel.IsDataDiagnosticsGPOManaged, Mode=OneWay, Converter={StaticResource BoolNegationConverter}}"
                        IsExpanded="True">
                        <tkcontrols:SettingsExpander.Description>
                            <StackPanel Orientation="Vertical">
                                <TextBlock
                                    x:Uid="GeneralPage_EnableDataDiagnosticsText"
                                    Style="{StaticResource SecondaryTextStyle}"
                                    TextWrapping="WrapWholeWords" />
                                <HyperlinkButton
                                    x:Uid="GeneralPage_DiagnosticsAndFeedback_Link"
                                    Margin="0,2,0,0"
                                    FontWeight="SemiBold"
                                    NavigateUri="https://aka.ms/powertoys-data-and-privacy-documentation" />
                            </StackPanel>
                        </tkcontrols:SettingsExpander.Description>
                        <ToggleSwitch x:Uid="ToggleSwitch" IsOn="{x:Bind ViewModel.EnableDataDiagnostics, Mode=TwoWay}" />
                        <tkcontrols:SettingsExpander.Items>
                            <tkcontrols:SettingsCard x:Uid="GeneralPage_EnableViewDiagnosticData" IsEnabled="{x:Bind ViewModel.EnableDataDiagnostics, Mode=TwoWay}">
                                <ToggleSwitch x:Uid="ToggleSwitch" IsOn="{x:Bind ViewModel.EnableViewDataDiagnostics, Mode=TwoWay}" />
                                <tkcontrols:SettingsCard.Description>
                                    <StackPanel Orientation="Vertical">
                                        <TextBlock
                                            x:Uid="GeneralPage_EnableViewDiagnosticDataText"
                                            Style="{StaticResource SecondaryTextStyle}"
                                            TextWrapping="WrapWholeWords" />
                                        <HyperlinkButton
                                            Margin="0,2,0,0"
                                            Click="ViewDiagnosticData_Click"
                                            Content="View diagnostic data"
                                            FontWeight="SemiBold" />
                                    </StackPanel>
                                </tkcontrols:SettingsCard.Description>
                            </tkcontrols:SettingsCard>
                        </tkcontrols:SettingsExpander.Items>
                        <tkcontrols:SettingsExpander.ItemsFooter>
                            <InfoBar
                                x:Uid="GeneralPage_ViewDiagnosticDataViewerInfo"
                                BorderThickness="0"
                                CornerRadius="0,0,4,4"
                                IsClosable="False"
                                IsOpen="{x:Bind Mode=OneWay, Path=ViewModel.ViewDiagnosticDataViewerChanged}"
                                IsTabStop="{x:Bind Mode=OneWay, Path=ViewModel.ViewDiagnosticDataViewerChanged}"
                                Severity="Informational">
                                <InfoBar.ActionButton>
                                    <Button x:Uid="GeneralPage_ViewDiagnosticDataViewerInfoButton" Click="Click_ViewDiagnosticDataViewerRestart" />
                                </InfoBar.ActionButton>
                            </InfoBar>
                        </tkcontrols:SettingsExpander.ItemsFooter>
                    </tkcontrols:SettingsExpander>
                    <InfoBar
                        x:Uid="GPO_SettingIsManaged"
                        IsClosable="False"
                        IsOpen="{x:Bind ViewModel.IsDataDiagnosticsGPOManaged, Mode=OneWay}"
                        IsTabStop="{x:Bind ViewModel.IsDataDiagnosticsGPOManaged, Mode=OneWay}"
                        Severity="Informational">
                        <InfoBar.IconSource>
                            <FontIconSource FontFamily="{StaticResource SymbolThemeFontFamily}" Glyph="&#xE72E;" />
                        </InfoBar.IconSource>
                    </InfoBar>
                    <tkcontrols:SettingsCard x:Uid="GeneralPage_ReportBugPackage" HeaderIcon="{ui:FontIcon Glyph=&#xEBE8;}">
                        <StackPanel Orientation="Horizontal">
                            <Button
                                x:Uid="GeneralPageReportBugPackage"
                                Click="BugReportToolClicked"
                                Visibility="{x:Bind ViewModel.IsBugReportRunning, Converter={StaticResource ReverseBoolToVisibilityConverter}, Mode=OneWay}" />
                            <ProgressRing
                                Width="24"
                                Height="24"
                                HorizontalAlignment="Right"
                                VerticalAlignment="Center"
                                Visibility="{x:Bind ViewModel.IsBugReportRunning, Mode=OneWay}" />
                        </StackPanel>
                    </tkcontrols:SettingsCard>
                </controls:SettingsGroup>
            </StackPanel>

        </controls:SettingsPageControl.ModuleContent>
        <controls:SettingsPageControl.PrimaryLinks>
            <controls:PageLink x:Uid="GeneralPage_Documentation" Link="https://aka.ms/PowerToysOverview" />
            <controls:PageLink x:Uid="General_Repository" Link="https://aka.ms/powertoys" />
            <controls:PageLink x:Uid="GeneralPage_ReportAbug" Link="{x:Bind ViewModel.ReportBugLink, Mode=OneWay}" />
            <controls:PageLink x:Uid="GeneralPage_RequestAFeature_URL" Link="https://aka.ms/powerToysRequestFeature" />
        </controls:SettingsPageControl.PrimaryLinks>
        <controls:SettingsPageControl.SecondaryLinks>
            <controls:PageLink x:Uid="GeneralPage_PrivacyStatement_URL" Link="http://go.microsoft.com/fwlink/?LinkId=521839" />
            <controls:PageLink x:Uid="OpenSource_Notice" Link="https://github.com/microsoft/PowerToys/blob/main/NOTICE.md" />
        </controls:SettingsPageControl.SecondaryLinks>
    </controls:SettingsPageControl>
</Page><|MERGE_RESOLUTION|>--- conflicted
+++ resolved
@@ -266,32 +266,14 @@
                         <ToggleSwitch x:Uid="ToggleSwitch" IsOn="{x:Bind ViewModel.Startup, Mode=TwoWay}" />
                     </tkcontrols:SettingsCard>
 
-<<<<<<< HEAD
                     <controls:GPOInfoControl ShowWarning="{x:Bind ViewModel.IsRunAtStartupGPOManaged, Mode=OneWay}">
                         <tkcontrols:SettingsCard x:Uid="ShowSystemTrayIcon">
-                            <ToggleSwitch x:Uid="ShowSystemTrayIcon_ToggleSwitch" IsOn="{x:Bind ViewModel.ShowSysTrayIcon, Mode=TwoWay}" />
-                        </tkcontrols:SettingsCard>
-                    </controls:GPOInfoControl>
-=======
-                    <tkcontrols:SettingsCard x:Uid="ShowSystemTrayIcon">
-                        <ToggleSwitch
+                            <ToggleSwitch
                             x:Uid="ShowSystemTrayIcon_ToggleSwitch"
                             IsOn="{x:Bind ViewModel.ShowSysTrayIcon, Mode=TwoWay}"
                             Toggled="ShowSystemTrayIcon_Toggled" />
-                    </tkcontrols:SettingsCard>
-                    <InfoBar
-                        x:Uid="GPO_SettingIsManaged"
-                        BorderThickness="0"
-                        CornerRadius="0"
-                        IsClosable="False"
-                        IsOpen="{x:Bind ViewModel.IsRunAtStartupGPOManaged, Mode=OneWay}"
-                        IsTabStop="{x:Bind ViewModel.IsRunAtStartupGPOManaged, Mode=OneWay}"
-                        Severity="Informational">
-                        <InfoBar.IconSource>
-                            <FontIconSource FontFamily="{StaticResource SymbolThemeFontFamily}" Glyph="&#xE72E;" />
-                        </InfoBar.IconSource>
-                    </InfoBar>
->>>>>>> da36d410
+                        </tkcontrols:SettingsCard>
+                    </controls:GPOInfoControl>
                 </controls:SettingsGroup>
 
                 <controls:SettingsGroup x:Uid="General_SettingsBackupAndRestoreTitle" Visibility="Visible">
