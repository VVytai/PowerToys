﻿<local:NavigablePage
    x:Class="Microsoft.PowerToys.Settings.UI.Views.ColorPickerPage"
    xmlns="http://schemas.microsoft.com/winfx/2006/xaml/presentation"
    xmlns:x="http://schemas.microsoft.com/winfx/2006/xaml"
    xmlns:controls="using:Microsoft.PowerToys.Settings.UI.Controls"
    xmlns:d="http://schemas.microsoft.com/expression/blend/2008"
    xmlns:local="using:Microsoft.PowerToys.Settings.UI.Helpers"
    xmlns:mc="http://schemas.openxmlformats.org/markup-compatibility/2006"
    xmlns:models="using:Microsoft.PowerToys.Settings.UI.Library"
    xmlns:tkcontrols="using:CommunityToolkit.WinUI.Controls"
    xmlns:tkconverters="using:CommunityToolkit.WinUI.Converters"
    xmlns:ui="using:CommunityToolkit.WinUI"
    xmlns:viewModels="using:Microsoft.PowerToys.Settings.UI.ViewModels"
    x:Name="RootPage"
    d:DataContext="{d:DesignInstance Type=viewModels:ColorPickerViewModel}"
    AutomationProperties.LandmarkType="Main"
    mc:Ignorable="d">
    <controls:SettingsPageControl x:Uid="ColorPicker" ModuleImageSource="ms-appx:///Assets/Settings/Modules/ColorPicker.png">
        <controls:SettingsPageControl.ModuleContent>
            <StackPanel
                x:Name="ColorPickerView"
                ChildrenTransitions="{StaticResource SettingsCardsAnimations}"
                Orientation="Vertical">
<<<<<<< HEAD
                <controls:GPOInfoControl ShowWarning="{x:Bind ViewModel.IsEnabledGpoConfigured, Mode=OneWay}">
                    <tkcontrols:SettingsCard x:Uid="ColorPicker_EnableColorPicker" HeaderIcon="{ui:BitmapIcon Source=/Assets/Settings/Icons/ColorPicker.png}">
                        <ToggleSwitch x:Uid="ToggleSwitch" IsOn="{x:Bind ViewModel.IsEnabled, Mode=TwoWay}" />
                    </tkcontrols:SettingsCard>
                </controls:GPOInfoControl>
=======
                <tkcontrols:SettingsCard
                    Name="ColorPickerEnableColorPicker"
                    x:Uid="ColorPicker_EnableColorPicker"
                    HeaderIcon="{ui:BitmapIcon Source=/Assets/Settings/Icons/ColorPicker.png}"
                    IsEnabled="{x:Bind ViewModel.IsEnabledGpoConfigured, Mode=OneWay, Converter={StaticResource BoolNegationConverter}}">
                    <ToggleSwitch x:Uid="ToggleSwitch" IsOn="{x:Bind ViewModel.IsEnabled, Mode=TwoWay}" />
                </tkcontrols:SettingsCard>
                <InfoBar
                    x:Uid="GPO_SettingIsManaged"
                    IsClosable="False"
                    IsOpen="{x:Bind ViewModel.IsEnabledGpoConfigured, Mode=OneWay}"
                    IsTabStop="{x:Bind ViewModel.IsEnabledGpoConfigured, Mode=OneWay}"
                    Severity="Informational">
                    <InfoBar.IconSource>
                        <FontIconSource FontFamily="{StaticResource SymbolThemeFontFamily}" Glyph="&#xE72E;" />
                    </InfoBar.IconSource>
                </InfoBar>
>>>>>>> be160d93

                <controls:SettingsGroup x:Uid="Shortcut" IsEnabled="{x:Bind ViewModel.IsEnabled, Mode=OneWay}">
                    <tkcontrols:SettingsCard
                        Name="ActivationShortcut"
                        x:Uid="Activation_Shortcut"
                        HeaderIcon="{ui:FontIcon Glyph=&#xEDA7;}">
                        <controls:ShortcutControl MinWidth="{StaticResource SettingActionControlMinWidth}" HotkeySettings="{x:Bind Path=ViewModel.ActivationShortcut, Mode=TwoWay}" />
                    </tkcontrols:SettingsCard>

                    <tkcontrols:SettingsCard
                        Name="ColorPickerActivationAction"
                        x:Uid="ColorPicker_ActivationAction"
                        HeaderIcon="{ui:FontIcon Glyph=&#xEC4E;}">
                        <ComboBox MinWidth="{StaticResource SettingActionControlMinWidth}" SelectedIndex="{x:Bind Path=ViewModel.ActivationBehavior, Mode=TwoWay}">
                            <ComboBoxItem x:Uid="ColorPicker_OpenEditor" />
                            <ComboBoxItem x:Uid="ColorPicker_PickColor" />
                        </ComboBox>
                    </tkcontrols:SettingsCard>

                    <tkcontrols:SettingsExpander
                        Name="ColorPickerMouseActions"
                        x:Uid="ColorPicker_MouseActions"
                        HeaderIcon="{ui:FontIcon Glyph=&#xE962;}"
                        IsEnabled="{x:Bind ViewModel.IsEnabled, Mode=OneWay}">
                        <tkcontrols:SettingsExpander.Items>
                            <tkcontrols:SettingsCard
                                Name="ColorPickerPrimaryClick"
                                x:Uid="ColorPicker_PrimaryClick"
                                IsEnabled="{x:Bind ViewModel.IsEnabled, Mode=OneWay}">
                                <ComboBox MinWidth="{StaticResource SettingActionControlMinWidth}" SelectedIndex="{x:Bind ViewModel.PrimaryClickBehavior, Mode=TwoWay}">
                                    <ComboBoxItem x:Uid="ColorPicker_PickColorThenEditor" />
                                    <ComboBoxItem x:Uid="ColorPicker_PickColorAndClose" />
                                    <ComboBoxItem x:Uid="ColorPicker_Close" />
                                </ComboBox>
                            </tkcontrols:SettingsCard>
                            <tkcontrols:SettingsCard
                                Name="ColorPickerMiddleClick"
                                x:Uid="ColorPicker_MiddleClick"
                                IsEnabled="{x:Bind ViewModel.IsEnabled, Mode=OneWay}">
                                <ComboBox MinWidth="{StaticResource SettingActionControlMinWidth}" SelectedIndex="{x:Bind ViewModel.MiddleClickBehavior, Mode=TwoWay}">
                                    <ComboBoxItem x:Uid="ColorPicker_PickColorThenEditor" />
                                    <ComboBoxItem x:Uid="ColorPicker_PickColorAndClose" />
                                    <ComboBoxItem x:Uid="ColorPicker_Close" />
                                </ComboBox>
                            </tkcontrols:SettingsCard>
                            <tkcontrols:SettingsCard
                                Name="ColorPickerSecondaryClick"
                                x:Uid="ColorPicker_SecondaryClick"
                                IsEnabled="{x:Bind ViewModel.IsEnabled, Mode=OneWay}">
                                <ComboBox MinWidth="{StaticResource SettingActionControlMinWidth}" SelectedIndex="{x:Bind ViewModel.SecondaryClickBehavior, Mode=TwoWay}">
                                    <ComboBoxItem x:Uid="ColorPicker_PickColorThenEditor" />
                                    <ComboBoxItem x:Uid="ColorPicker_PickColorAndClose" />
                                    <ComboBoxItem x:Uid="ColorPicker_Close" />
                                </ComboBox>
                            </tkcontrols:SettingsCard>
                        </tkcontrols:SettingsExpander.Items>
                    </tkcontrols:SettingsExpander>
                </controls:SettingsGroup>

                <controls:SettingsGroup x:Uid="ColorFormats" IsEnabled="{x:Bind ViewModel.IsEnabled, Mode=OneWay}">
                    <tkcontrols:SettingsCard
                        Name="ColorPickerCopiedColorRepresentation"
                        x:Uid="ColorPicker_CopiedColorRepresentation"
                        HeaderIcon="{ui:FontIcon Glyph=&#xF0E3;}">
                        <ComboBox
                            x:Name="ColorPicker_ComboBox"
                            MinWidth="{StaticResource SettingActionControlMinWidth}"
                            DisplayMemberPath="Value"
                            ItemsSource="{Binding ColorFormatsPreview, Mode=TwoWay, UpdateSourceTrigger=PropertyChanged}"
                            Loaded="ColorPicker_ComboBox_Loaded"
                            SelectedIndex="{Binding ColorFormatsPreviewIndex, Mode=TwoWay, UpdateSourceTrigger=PropertyChanged}"
                            SelectedValue="{Binding SelectedColorRepresentationValue, Mode=TwoWay}"
                            SelectedValuePath="Key" />
                    </tkcontrols:SettingsCard>

                    <tkcontrols:SettingsCard Name="ColorPickerShowColorName" x:Uid="ColorPicker_ShowColorName">
                        <ToggleSwitch x:Uid="ToggleSwitch" IsOn="{Binding ShowColorName, Mode=TwoWay}" />
                    </tkcontrols:SettingsCard>
                    <!--
                Disabling this until we have a safer way to reset cursor as
                we can hit a state where the cursor doesn't reset

                <CheckBox x:Uid="ColorPicker_ChangeCursor"
                        IsChecked="{Binding ChangeCursor, Mode=TwoWay}"
                        Margin="{StaticResource SmallTopMargin}"
                        IsEnabled="{Binding IsEnabled}"/>
                    -->
                </controls:SettingsGroup>

                <controls:SettingsGroup x:Uid="ColorPicker_Editor" IsEnabled="{x:Bind ViewModel.IsEnabled, Mode=OneWay}">
                    <tkcontrols:SettingsCard
                        x:Name="ColorFormatsSetting"
                        x:Uid="ColorPicker_ColorFormats"
                        HeaderIcon="{ui:FontIcon Glyph=&#xE762;}">
                        <Button
                            x:Uid="ColorPickerAddNewFormat"
                            HorizontalAlignment="Right"
                            Click="NewFormatClick"
                            Style="{StaticResource AccentButtonStyle}" />
                    </tkcontrols:SettingsCard>
                    <!--  Disabled reordering by dragging  -->
                    <!--  CanReorderItems="True" AllowDrop="True"  -->
                    <ItemsControl
                        x:Name="ColorFormats"
                        HorizontalAlignment="Stretch"
                        AutomationProperties.Name="{Binding ElementName=ColorFormatsSetting, Path=Header}"
                        IsTabStop="False"
                        ItemsSource="{Binding ColorFormats, Mode=TwoWay}">
                        <ItemsControl.ItemTemplate>
                            <DataTemplate x:DataType="models:ColorFormatModel">
                                <tkcontrols:SettingsCard
                                    Margin="0,0,0,2"
                                    Click="EditButton_Click"
                                    Description="{x:Bind Example, Mode=TwoWay, UpdateSourceTrigger=PropertyChanged}"
                                    Header="{x:Bind Name, Mode=TwoWay, UpdateSourceTrigger=PropertyChanged}"
                                    IsActionIconVisible="False"
                                    IsClickEnabled="True">
                                    <tkcontrols:SettingsCard.Resources>
                                        <x:Double x:Key="SettingsCardLeftIndention">42</x:Double>
                                        <x:Double x:Key="SettingsCardActionButtonWidth">0</x:Double>
                                    </tkcontrols:SettingsCard.Resources>
                                    <StackPanel Orientation="Horizontal" Spacing="4">
                                        <ToggleSwitch
                                            x:Uid="Enable_ColorFormat"
                                            AutomationProperties.HelpText="{x:Bind Name}"
                                            IsOn="{x:Bind IsShown, Mode=TwoWay, UpdateSourceTrigger=PropertyChanged}"
                                            OffContent=""
                                            OnContent="" />

                                        <Button
                                            x:Uid="More_Options_Button"
                                            Grid.Column="1"
                                            VerticalAlignment="Center"
                                            Content="&#xE712;"
                                            FontFamily="{ThemeResource SymbolThemeFontFamily}"
                                            Style="{StaticResource SubtleButtonStyle}">
                                            <Button.Flyout>
                                                <MenuFlyout>
                                                    <MenuFlyoutItem
                                                        x:Uid="MoveUp"
                                                        Click="ReorderButtonUp_Click"
                                                        Icon="{ui:FontIcon Glyph=&#xE74A;}"
                                                        IsEnabled="{x:Bind CanMoveUp, Mode=TwoWay, UpdateSourceTrigger=PropertyChanged}" />
                                                    <MenuFlyoutItem
                                                        x:Uid="MoveDown"
                                                        Click="ReorderButtonDown_Click"
                                                        Icon="{ui:FontIcon Glyph=&#xE74B;}"
                                                        IsEnabled="{x:Bind CanMoveDown, Mode=TwoWay, UpdateSourceTrigger=PropertyChanged}" />
                                                    <MenuFlyoutSeparator />
                                                    <MenuFlyoutItem
                                                        x:Uid="RemoveItem"
                                                        Click="RemoveButton_Click"
                                                        Icon="{ui:FontIcon Glyph=&#xE74D;}"
                                                        IsEnabled="{x:Bind CanBeDeleted, Mode=TwoWay, UpdateSourceTrigger=PropertyChanged}" />
                                                </MenuFlyout>
                                            </Button.Flyout>
                                            <ToolTipService.ToolTip>
                                                <TextBlock x:Uid="More_Options_ButtonTooltip" />
                                            </ToolTipService.ToolTip>
                                        </Button>
                                    </StackPanel>
                                </tkcontrols:SettingsCard>
                            </DataTemplate>
                        </ItemsControl.ItemTemplate>
                    </ItemsControl>
                </controls:SettingsGroup>
                <ContentDialog
                    x:Name="ColorFormatDialog"
                    x:Uid="ColorFormatDialog"
                    Closed="ColorFormatDialog_Closed"
                    IsPrimaryButtonEnabled="{Binding IsValid, Mode=TwoWay, UpdateSourceTrigger=PropertyChanged}"
                    PrimaryButtonStyle="{ThemeResource AccentButtonStyle}">
                    <ContentDialog.DataContext>
                        <models:ColorFormatModel />
                    </ContentDialog.DataContext>
                    <ScrollViewer HorizontalScrollBarVisibility="Auto" HorizontalScrollMode="Auto">
                        <controls:ColorFormatEditor
                            Width="480"
                            Margin="2,0,0,0"
                            HorizontalAlignment="Left"
                            PropertyChanged="ColorFormatEditor_PropertyChanged" />
                    </ScrollViewer>
                </ContentDialog>
            </StackPanel>
        </controls:SettingsPageControl.ModuleContent>

        <controls:SettingsPageControl.PrimaryLinks>
            <controls:PageLink x:Uid="LearnMore_ColorPicker" Link="https://aka.ms/PowerToysOverview_ColorPicker" />
        </controls:SettingsPageControl.PrimaryLinks>
        <controls:SettingsPageControl.SecondaryLinks>
            <controls:PageLink Link="https://github.com/martinchrzan/ColorPicker/" Text="Martin Chrzan's Color Picker" />
            <controls:PageLink Link="https://medium.com/@Niels9001/a-fluent-color-meter-for-powertoys-20407ededf0c" Text="Niels Laute's UX concept" />
        </controls:SettingsPageControl.SecondaryLinks>
    </controls:SettingsPageControl>
</local:NavigablePage><|MERGE_RESOLUTION|>--- conflicted
+++ resolved
@@ -21,31 +21,11 @@
                 x:Name="ColorPickerView"
                 ChildrenTransitions="{StaticResource SettingsCardsAnimations}"
                 Orientation="Vertical">
-<<<<<<< HEAD
-                <controls:GPOInfoControl ShowWarning="{x:Bind ViewModel.IsEnabledGpoConfigured, Mode=OneWay}">
+                <controls:GPOInfoControl Name="ColorPickerEnableColorPicker" ShowWarning="{x:Bind ViewModel.IsEnabledGpoConfigured, Mode=OneWay}">
                     <tkcontrols:SettingsCard x:Uid="ColorPicker_EnableColorPicker" HeaderIcon="{ui:BitmapIcon Source=/Assets/Settings/Icons/ColorPicker.png}">
                         <ToggleSwitch x:Uid="ToggleSwitch" IsOn="{x:Bind ViewModel.IsEnabled, Mode=TwoWay}" />
                     </tkcontrols:SettingsCard>
                 </controls:GPOInfoControl>
-=======
-                <tkcontrols:SettingsCard
-                    Name="ColorPickerEnableColorPicker"
-                    x:Uid="ColorPicker_EnableColorPicker"
-                    HeaderIcon="{ui:BitmapIcon Source=/Assets/Settings/Icons/ColorPicker.png}"
-                    IsEnabled="{x:Bind ViewModel.IsEnabledGpoConfigured, Mode=OneWay, Converter={StaticResource BoolNegationConverter}}">
-                    <ToggleSwitch x:Uid="ToggleSwitch" IsOn="{x:Bind ViewModel.IsEnabled, Mode=TwoWay}" />
-                </tkcontrols:SettingsCard>
-                <InfoBar
-                    x:Uid="GPO_SettingIsManaged"
-                    IsClosable="False"
-                    IsOpen="{x:Bind ViewModel.IsEnabledGpoConfigured, Mode=OneWay}"
-                    IsTabStop="{x:Bind ViewModel.IsEnabledGpoConfigured, Mode=OneWay}"
-                    Severity="Informational">
-                    <InfoBar.IconSource>
-                        <FontIconSource FontFamily="{StaticResource SymbolThemeFontFamily}" Glyph="&#xE72E;" />
-                    </InfoBar.IconSource>
-                </InfoBar>
->>>>>>> be160d93
 
                 <controls:SettingsGroup x:Uid="Shortcut" IsEnabled="{x:Bind ViewModel.IsEnabled, Mode=OneWay}">
                     <tkcontrols:SettingsCard
