﻿<local:NavigablePage
    x:Class="Microsoft.PowerToys.Settings.UI.Views.ZoomItPage"
    xmlns="http://schemas.microsoft.com/winfx/2006/xaml/presentation"
    xmlns:x="http://schemas.microsoft.com/winfx/2006/xaml"
    xmlns:controls="using:Microsoft.PowerToys.Settings.UI.Controls"
    xmlns:converters="using:Microsoft.PowerToys.Settings.UI.Converters"
    xmlns:d="http://schemas.microsoft.com/expression/blend/2008"
    xmlns:local="using:Microsoft.PowerToys.Settings.UI.Helpers"
    xmlns:mc="http://schemas.openxmlformats.org/markup-compatibility/2006"
    xmlns:tkcontrols="using:CommunityToolkit.WinUI.Controls"
    xmlns:ui="using:CommunityToolkit.WinUI"
    AutomationProperties.LandmarkType="Main"
    mc:Ignorable="d">

    <local:NavigablePage.Resources>
        <converters:ZoomItInitialZoomConverter x:Key="ZoomItInitialZoomConverter" />
        <converters:ZoomItTypeSpeedSliderConverter x:Key="ZoomItTypeSpeedSliderConverter" />
    </local:NavigablePage.Resources>

    <controls:SettingsPageControl
        x:Uid="ZoomIt"
        IsTabStop="False"
        ModuleImageSource="ms-appx:///Assets/Settings/Modules/ZoomIt.png">
        <controls:SettingsPageControl.ModuleContent>
            <StackPanel ChildrenTransitions="{StaticResource SettingsCardsAnimations}" Orientation="Vertical">
                <InfoBar
                    x:Uid="ZoomIt_SimultaneousStandaloneZoomItWarning"
                    Margin="0,0,0,25"
                    IsClosable="False"
                    IsOpen="True"
                    IsTabStop="True"
                    Severity="Warning" />
<<<<<<< HEAD
                <controls:GPOInfoControl ShowWarning="{x:Bind ViewModel.IsEnabledGpoConfigured, Mode=OneWay}">
                    <tkcontrols:SettingsCard x:Uid="ZoomIt_EnableToggleControl_HeaderText" HeaderIcon="{ui:BitmapIcon Source=/Assets/Settings/Icons/ZoomIt.png}">
                        <ToggleSwitch x:Uid="ToggleSwitch" IsOn="{x:Bind ViewModel.IsEnabled, Mode=TwoWay}" />
                    </tkcontrols:SettingsCard>
                </controls:GPOInfoControl>
=======
                <tkcontrols:SettingsCard
                    Name="ZoomItEnableToggleControlHeaderText"
                    x:Uid="ZoomIt_EnableToggleControl_HeaderText"
                    HeaderIcon="{ui:BitmapIcon Source=/Assets/Settings/Icons/ZoomIt.png}"
                    IsEnabled="{x:Bind ViewModel.IsEnabledGpoConfigured, Mode=OneWay, Converter={StaticResource BoolNegationConverter}}">
                    <ToggleSwitch x:Uid="ToggleSwitch" IsOn="{x:Bind ViewModel.IsEnabled, Mode=TwoWay}" />
                </tkcontrols:SettingsCard>
                <InfoBar
                    x:Uid="GPO_SettingIsManaged"
                    IsClosable="False"
                    IsOpen="{x:Bind ViewModel.IsEnabledGpoConfigured, Mode=OneWay}"
                    IsTabStop="{x:Bind ViewModel.IsEnabledGpoConfigured, Mode=OneWay}"
                    Severity="Informational">
                    <InfoBar.IconSource>
                        <FontIconSource FontFamily="{StaticResource SymbolThemeFontFamily}" Glyph="&#xE72E;" />
                    </InfoBar.IconSource>
                </InfoBar>
>>>>>>> be160d93
                <controls:SettingsGroup x:Uid="ZoomIt_BehaviorGroup" IsEnabled="{x:Bind ViewModel.IsEnabled, Mode=OneWay}">
                    <tkcontrols:SettingsCard Name="ZoomItToggleShowTrayIcon" x:Uid="ZoomIt_Toggle_ShowTrayIcon">
                        <ToggleSwitch x:Uid="ToggleSwitch" IsOn="{x:Bind ViewModel.ShowTrayIcon, Mode=TwoWay}" />
                    </tkcontrols:SettingsCard>
                </controls:SettingsGroup>
                <controls:SettingsGroup x:Uid="ZoomIt_ZoomGroup" IsEnabled="{x:Bind ViewModel.IsEnabled, Mode=OneWay}">
                    <tkcontrols:SettingsCard
                        Name="ZoomItZoomShortcut"
                        x:Uid="ZoomIt_Zoom_Shortcut"
                        HeaderIcon="{ui:FontIcon Glyph=&#xEDA7;}">
                        <controls:ShortcutControl MinWidth="{StaticResource SettingActionControlMinWidth}" HotkeySettings="{x:Bind Path=ViewModel.ZoomToggleKey, Mode=TwoWay}" />
                    </tkcontrols:SettingsCard>
                    <tkcontrols:SettingsCard Name="ZoomItToggleAnimateZoom" x:Uid="ZoomIt_Toggle_AnimateZoom">
                        <ToggleSwitch x:Uid="ToggleSwitch" IsOn="{x:Bind ViewModel.AnimateZoom, Mode=TwoWay}" />
                    </tkcontrols:SettingsCard>
                    <tkcontrols:SettingsCard Name="ZoomItSliderInitialMagnification" x:Uid="ZoomIt_Slider_InitialMagnification">
                        <Slider
                            MinWidth="{StaticResource SettingActionControlMinWidth}"
                            Maximum="5"
                            Minimum="0"
                            ThumbToolTipValueConverter="{StaticResource ZoomItInitialZoomConverter}"
                            TickFrequency="1"
                            TickPlacement="Outside"
                            Value="{x:Bind ViewModel.ZoominSliderLevel, Mode=TwoWay}" />
                    </tkcontrols:SettingsCard>
                </controls:SettingsGroup>
                <controls:SettingsGroup x:Uid="ZoomIt_LiveZoomGroup" IsEnabled="{x:Bind ViewModel.IsEnabled, Mode=OneWay}">
                    <tkcontrols:SettingsCard
                        Name="ZoomItLiveZoomShortcut"
                        x:Uid="ZoomIt_LiveZoom_Shortcut"
                        HeaderIcon="{ui:FontIcon Glyph=&#xEDA7;}">
                        <controls:ShortcutControl MinWidth="{StaticResource SettingActionControlMinWidth}" HotkeySettings="{x:Bind Path=ViewModel.LiveZoomToggleKey, Mode=TwoWay}" />
                    </tkcontrols:SettingsCard>
                </controls:SettingsGroup>
                <controls:SettingsGroup x:Uid="ZoomIt_DrawGroup" IsEnabled="{x:Bind ViewModel.IsEnabled, Mode=OneWay}">
                    <tkcontrols:SettingsCard
                        Name="ZoomItDrawShortcut"
                        x:Uid="ZoomIt_Draw_Shortcut"
                        HeaderIcon="{ui:FontIcon Glyph=&#xEDA7;}">
                        <controls:ShortcutControl MinWidth="{StaticResource SettingActionControlMinWidth}" HotkeySettings="{x:Bind Path=ViewModel.DrawToggleKey, Mode=TwoWay}" />
                    </tkcontrols:SettingsCard>
                </controls:SettingsGroup>
                <controls:SettingsGroup x:Uid="ZoomIt_TypeGroup" IsEnabled="{x:Bind ViewModel.IsEnabled, Mode=OneWay}">
                    <tkcontrols:SettingsCard Name="ZoomItTypeTextFont" x:Uid="ZoomIt_Type_TextFont">
                        <tkcontrols:SettingsCard.Description>
                            <TextBlock
                                FontFamily="{x:Bind ViewModel.DemoSampleFontFamily, Mode=OneWay}"
                                FontSize="{x:Bind ViewModel.DemoSampleFontSize, Mode=OneWay}"
                                FontStyle="{x:Bind ViewModel.DemoSampleFontStyle, Mode=OneWay}"
                                FontWeight="{x:Bind ViewModel.DemoSampleFontWeight, Mode=OneWay}"
                                Text="Sample"
                                TextDecorations="{x:Bind ViewModel.DemoSampleTextDecoration, Mode=OneWay}" />
                        </tkcontrols:SettingsCard.Description>
                        <Button x:Uid="ZoomIt_Type_Font_Button" Command="{x:Bind ViewModel.SelectTypeFontCommand, Mode=OneWay}" />
                    </tkcontrols:SettingsCard>
                </controls:SettingsGroup>
                <controls:SettingsGroup x:Uid="ZoomIt_DemoTypeGroup" IsEnabled="{x:Bind ViewModel.IsEnabled, Mode=OneWay}">
                    <tkcontrols:SettingsCard
                        Name="ZoomItDemoTypeFile"
                        x:Uid="ZoomIt_DemoType_File"
                        Description="{x:Bind ViewModel.DemoTypeFile, Mode=OneWay}">
                        <Button x:Uid="ZoomIt_DemoType_File_BrowseButton" Command="{x:Bind ViewModel.SelectDemoTypeFileCommand, Mode=OneWay}" />
                    </tkcontrols:SettingsCard>
                    <tkcontrols:SettingsCard
                        Name="ZoomItDemoTypeShortcut"
                        x:Uid="ZoomIt_DemoType_Shortcut"
                        HeaderIcon="{ui:FontIcon Glyph=&#xEDA7;}">
                        <controls:ShortcutControl MinWidth="{StaticResource SettingActionControlMinWidth}" HotkeySettings="{x:Bind Path=ViewModel.DemoTypeToggleKey, Mode=TwoWay}" />
                    </tkcontrols:SettingsCard>
                    <tkcontrols:SettingsCard Name="ZoomItDemoTypeToggleUserDrivenMode" x:Uid="ZoomIt_DemoType_Toggle_UserDrivenMode">
                        <ToggleSwitch x:Uid="ToggleSwitch" IsOn="{x:Bind ViewModel.DemoTypeUserDrivenMode, Mode=TwoWay}" />
                    </tkcontrols:SettingsCard>
                    <tkcontrols:SettingsCard
                        Name="ZoomItDemoTypeSpeedSlider"
                        x:Uid="ZoomIt_DemoType_SpeedSlider"
                        Description="{x:Bind ViewModel.DemoTypeSpeedSlider, Mode=OneWay}">
                        <Slider
                            MinWidth="{StaticResource SettingActionControlMinWidth}"
                            Maximum="{x:Bind ViewModel.DemoTypeMinTypingSpeed, Mode=OneWay}"
                            Minimum="{x:Bind ViewModel.DemoTypeMaxTypingSpeed, Mode=OneWay}"
                            ThumbToolTipValueConverter="{StaticResource ZoomItTypeSpeedSliderConverter}"
                            Value="{x:Bind ViewModel.DemoTypeSpeedSlider, Mode=TwoWay}" />
                    </tkcontrols:SettingsCard>
                </controls:SettingsGroup>
                <controls:SettingsGroup x:Uid="ZoomIt_BreakGroup" IsEnabled="{x:Bind ViewModel.IsEnabled, Mode=OneWay}">
                    <tkcontrols:SettingsCard
                        Name="ZoomItBreakShortcut"
                        x:Uid="ZoomIt_Break_Shortcut"
                        HeaderIcon="{ui:FontIcon Glyph=&#xEDA7;}">
                        <controls:ShortcutControl MinWidth="{StaticResource SettingActionControlMinWidth}" HotkeySettings="{x:Bind Path=ViewModel.BreakTimerKey, Mode=TwoWay}" />
                    </tkcontrols:SettingsCard>
                    <tkcontrols:SettingsCard Name="ZoomItBreakTimeout" x:Uid="ZoomIt_Break_Timeout">
                        <NumberBox
                            MinWidth="{StaticResource SettingActionControlMinWidth}"
                            LargeChange="10"
                            Maximum="99"
                            Minimum="1"
                            SmallChange="1"
                            SpinButtonPlacementMode="Compact"
                            Value="{x:Bind ViewModel.BreakTimeout, Mode=TwoWay}" />
                    </tkcontrols:SettingsCard>
                    <tkcontrols:SettingsCard Name="ZoomItBreakShowExpiredTime" x:Uid="ZoomIt_Break_ShowExpiredTime">
                        <ToggleSwitch x:Uid="ToggleSwitch" IsOn="{x:Bind ViewModel.BreakShowExpiredTime, Mode=TwoWay}" />
                    </tkcontrols:SettingsCard>

                    <tkcontrols:SettingsExpander
                        Name="ZoomItBreakPlaySoundsFile"
                        x:Uid="ZoomIt_Break_PlaySoundsFile"
                        IsExpanded="True">
                        <ToggleSwitch x:Uid="ToggleSwitch" IsOn="{x:Bind ViewModel.BreakPlaySoundFile, Mode=TwoWay}" />
                        <tkcontrols:SettingsExpander.Items>
                            <tkcontrols:SettingsCard
                                Name="ZoomItBreakSoundFile"
                                x:Uid="ZoomIt_Break_SoundFile"
                                Description="{x:Bind ViewModel.BreakSoundFile, Mode=OneWay}"
                                IsEnabled="{x:Bind ViewModel.BreakPlaySoundFile, Mode=OneWay}">
                                <Button x:Uid="ZoomIt_Break_SoundFile_BrowseButton" Command="{x:Bind ViewModel.SelectBreakSoundFileCommand, Mode=OneWay}" />
                            </tkcontrols:SettingsCard>
                        </tkcontrols:SettingsExpander.Items>
                    </tkcontrols:SettingsExpander>
                    <tkcontrols:SettingsCard Name="ZoomItBreakTimerOpacity" x:Uid="ZoomIt_Break_TimerOpacity">
                        <ComboBox MinWidth="{StaticResource SettingActionControlMinWidth}" SelectedIndex="{x:Bind Path=ViewModel.BreakTimerOpacityIndex, Mode=TwoWay}">
                            <ComboBoxItem x:Uid="ZoomIt_Break_TimerOpacity_10Percent" />
                            <ComboBoxItem x:Uid="ZoomIt_Break_TimerOpacity_20Percent" />
                            <ComboBoxItem x:Uid="ZoomIt_Break_TimerOpacity_30Percent" />
                            <ComboBoxItem x:Uid="ZoomIt_Break_TimerOpacity_40Percent" />
                            <ComboBoxItem x:Uid="ZoomIt_Break_TimerOpacity_50Percent" />
                            <ComboBoxItem x:Uid="ZoomIt_Break_TimerOpacity_60Percent" />
                            <ComboBoxItem x:Uid="ZoomIt_Break_TimerOpacity_70Percent" />
                            <ComboBoxItem x:Uid="ZoomIt_Break_TimerOpacity_80Percent" />
                            <ComboBoxItem x:Uid="ZoomIt_Break_TimerOpacity_90Percent" />
                            <ComboBoxItem x:Uid="ZoomIt_Break_TimerOpacity_100Percent" />
                        </ComboBox>
                    </tkcontrols:SettingsCard>
                    <tkcontrols:SettingsCard Name="ZoomItBreakTimerPosition" x:Uid="ZoomIt_Break_TimerPosition">
                        <ComboBox MinWidth="{StaticResource SettingActionControlMinWidth}" SelectedIndex="{x:Bind Path=ViewModel.BreakTimerPosition, Mode=TwoWay}">
                            <ComboBoxItem x:Uid="ZoomIt_Break_TimerPosition_TopLeftCorner" />
                            <ComboBoxItem x:Uid="ZoomIt_Break_TimerPosition_TopCenter" />
                            <ComboBoxItem x:Uid="ZoomIt_Break_TimerPosition_TopRightCorner" />
                            <ComboBoxItem x:Uid="ZoomIt_Break_TimerPosition_Left" />
                            <ComboBoxItem x:Uid="ZoomIt_Break_TimerPosition_Center" />
                            <ComboBoxItem x:Uid="ZoomIt_Break_TimerPosition_Right" />
                            <ComboBoxItem x:Uid="ZoomIt_Break_TimerPosition_BottomLeftCorner" />
                            <ComboBoxItem x:Uid="ZoomIt_Break_TimerPosition_BottomCenter" />
                            <ComboBoxItem x:Uid="ZoomIt_Break_TimerPosition_BottomRightCorner" />
                        </ComboBox>
                    </tkcontrols:SettingsCard>
                    <tkcontrols:SettingsExpander
                        Name="ZoomItBreakShowBackgroundBitmap"
                        x:Uid="ZoomIt_Break_ShowBackgroundBitmap"
                        IsExpanded="True">
                        <ToggleSwitch x:Uid="ToggleSwitch" IsOn="{x:Bind ViewModel.BreakShowBackgroundFile, Mode=TwoWay}" />
                        <tkcontrols:SettingsExpander.Items>
                            <tkcontrols:SettingsCard
                                Name="ZoomItBreakShowDesktopOrImageFile"
                                x:Uid="ZoomIt_Break_ShowDesktopOrImageFile"
                                IsEnabled="{x:Bind ViewModel.BreakShowBackgroundFile, Mode=OneWay}">
                                <RadioButtons SelectedIndex="{x:Bind ViewModel.BreakShowDesktopOrImageFileIndex, Mode=TwoWay}">
                                    <RadioButton x:Uid="ZoomIt_Break_ShowFadedDesktop" />
                                    <RadioButton x:Uid="ZoomIt_Break_ShowImageFile" />
                                </RadioButtons>
                            </tkcontrols:SettingsCard>
                            <tkcontrols:SettingsCard
                                Name="ZoomItBreakBackgroundFile"
                                x:Uid="ZoomIt_Break_BackgroundFile"
                                Description="{x:Bind ViewModel.BreakBackgroundFile, Mode=OneWay}"
                                IsEnabled="{x:Bind ViewModel.BreakShowBackgroundFile, Mode=OneWay}">
                                <Button x:Uid="ZoomIt_Break_BackgroundFile_BrowseButton" Command="{x:Bind ViewModel.SelectBreakBackgroundFileCommand, Mode=OneWay}" />
                            </tkcontrols:SettingsCard>
                            <tkcontrols:SettingsCard
                                Name="ZoomItBreakBackgroundStretch"
                                x:Uid="ZoomIt_Break_BackgroundStretch"
                                IsEnabled="{x:Bind ViewModel.BreakShowBackgroundFile, Mode=OneWay}">
                                <ToggleSwitch x:Uid="ToggleSwitch" IsOn="{x:Bind ViewModel.BreakBackgroundStretch, Mode=TwoWay}" />
                            </tkcontrols:SettingsCard>
                        </tkcontrols:SettingsExpander.Items>
                    </tkcontrols:SettingsExpander>
                </controls:SettingsGroup>
                <controls:SettingsGroup x:Uid="ZoomIt_RecordGroup" IsEnabled="{x:Bind ViewModel.IsEnabled, Mode=OneWay}">
                    <tkcontrols:SettingsCard
                        Name="ZoomItRecordShortcut"
                        x:Uid="ZoomIt_Record_Shortcut"
                        HeaderIcon="{ui:FontIcon Glyph=&#xEDA7;}">
                        <controls:ShortcutControl MinWidth="{StaticResource SettingActionControlMinWidth}" HotkeySettings="{x:Bind Path=ViewModel.RecordToggleKey, Mode=TwoWay}" />
                    </tkcontrols:SettingsCard>
                    <tkcontrols:SettingsCard Name="ZoomItRecordScaling" x:Uid="ZoomIt_Record_Scaling">
                        <ComboBox MinWidth="{StaticResource SettingActionControlMinWidth}" SelectedIndex="{x:Bind Path=ViewModel.RecordScalingIndex, Mode=TwoWay}">
                            <ComboBoxItem>0.1</ComboBoxItem>
                            <ComboBoxItem>0.2</ComboBoxItem>
                            <ComboBoxItem>0.3</ComboBoxItem>
                            <ComboBoxItem>0.4</ComboBoxItem>
                            <ComboBoxItem>0.5</ComboBoxItem>
                            <ComboBoxItem>0.6</ComboBoxItem>
                            <ComboBoxItem>0.7</ComboBoxItem>
                            <ComboBoxItem>0.8</ComboBoxItem>
                            <ComboBoxItem>0.9</ComboBoxItem>
                            <ComboBoxItem>1.0</ComboBoxItem>
                        </ComboBox>
                    </tkcontrols:SettingsCard>
                    <tkcontrols:SettingsCard Name="ZoomItRecordCaptureAudio" x:Uid="ZoomIt_Record_CaptureAudio">
                        <ToggleSwitch x:Uid="ToggleSwitch" IsOn="{x:Bind ViewModel.RecordCaptureAudio, Mode=TwoWay}" />
                    </tkcontrols:SettingsCard>
                    <tkcontrols:SettingsCard Name="ZoomItRecordMicrophone" x:Uid="ZoomIt_Record_Microphone">
                        <ComboBox
                            MinWidth="{StaticResource SettingActionControlMinWidth}"
                            DisplayMemberPath="Item2"
                            ItemsSource="{x:Bind ViewModel.MicrophoneList}"
                            SelectedValue="{x:Bind Path=ViewModel.RecordMicrophoneDeviceId, Mode=TwoWay}"
                            SelectedValuePath="Item1" />
                    </tkcontrols:SettingsCard>
                </controls:SettingsGroup>
                <controls:SettingsGroup x:Uid="ZoomIt_SnipGroup" IsEnabled="{x:Bind ViewModel.IsEnabled, Mode=OneWay}">
                    <tkcontrols:SettingsCard
                        Name="ZoomItSnipShortcut"
                        x:Uid="ZoomIt_Snip_Shortcut"
                        HeaderIcon="{ui:FontIcon Glyph=&#xEDA7;}">
                        <controls:ShortcutControl MinWidth="{StaticResource SettingActionControlMinWidth}" HotkeySettings="{x:Bind Path=ViewModel.SnipToggleKey, Mode=TwoWay}" />
                    </tkcontrols:SettingsCard>
                </controls:SettingsGroup>
            </StackPanel>
        </controls:SettingsPageControl.ModuleContent>
        <controls:SettingsPageControl.PrimaryLinks>
            <controls:PageLink x:Uid="LearnMore_ZoomIt" Link="https://aka.ms/PowerToysOverview_ZoomIt" />
        </controls:SettingsPageControl.PrimaryLinks>
        <controls:SettingsPageControl.SecondaryLinks>
            <controls:PageLink Link="https://learn.microsoft.com/en-us/sysinternals/downloads/zoomit" Text="Sysinternals Zoomit by Mark Russinovich, Alex Mihaiuc, John Stephens" />
        </controls:SettingsPageControl.SecondaryLinks>
    </controls:SettingsPageControl>
</local:NavigablePage><|MERGE_RESOLUTION|>--- conflicted
+++ resolved
@@ -30,31 +30,12 @@
                     IsOpen="True"
                     IsTabStop="True"
                     Severity="Warning" />
-<<<<<<< HEAD
                 <controls:GPOInfoControl ShowWarning="{x:Bind ViewModel.IsEnabledGpoConfigured, Mode=OneWay}">
-                    <tkcontrols:SettingsCard x:Uid="ZoomIt_EnableToggleControl_HeaderText" HeaderIcon="{ui:BitmapIcon Source=/Assets/Settings/Icons/ZoomIt.png}">
+                    <tkcontrols:SettingsCard   Name="ZoomItEnableToggleControlHeaderText" x:Uid="ZoomIt_EnableToggleControl_HeaderText" HeaderIcon="{ui:BitmapIcon Source=/Assets/Settings/Icons/ZoomIt.png}">
                         <ToggleSwitch x:Uid="ToggleSwitch" IsOn="{x:Bind ViewModel.IsEnabled, Mode=TwoWay}" />
                     </tkcontrols:SettingsCard>
                 </controls:GPOInfoControl>
-=======
-                <tkcontrols:SettingsCard
-                    Name="ZoomItEnableToggleControlHeaderText"
-                    x:Uid="ZoomIt_EnableToggleControl_HeaderText"
-                    HeaderIcon="{ui:BitmapIcon Source=/Assets/Settings/Icons/ZoomIt.png}"
-                    IsEnabled="{x:Bind ViewModel.IsEnabledGpoConfigured, Mode=OneWay, Converter={StaticResource BoolNegationConverter}}">
-                    <ToggleSwitch x:Uid="ToggleSwitch" IsOn="{x:Bind ViewModel.IsEnabled, Mode=TwoWay}" />
-                </tkcontrols:SettingsCard>
-                <InfoBar
-                    x:Uid="GPO_SettingIsManaged"
-                    IsClosable="False"
-                    IsOpen="{x:Bind ViewModel.IsEnabledGpoConfigured, Mode=OneWay}"
-                    IsTabStop="{x:Bind ViewModel.IsEnabledGpoConfigured, Mode=OneWay}"
-                    Severity="Informational">
-                    <InfoBar.IconSource>
-                        <FontIconSource FontFamily="{StaticResource SymbolThemeFontFamily}" Glyph="&#xE72E;" />
-                    </InfoBar.IconSource>
-                </InfoBar>
->>>>>>> be160d93
+
                 <controls:SettingsGroup x:Uid="ZoomIt_BehaviorGroup" IsEnabled="{x:Bind ViewModel.IsEnabled, Mode=OneWay}">
                     <tkcontrols:SettingsCard Name="ZoomItToggleShowTrayIcon" x:Uid="ZoomIt_Toggle_ShowTrayIcon">
                         <ToggleSwitch x:Uid="ToggleSwitch" IsOn="{x:Bind ViewModel.ShowTrayIcon, Mode=TwoWay}" />
