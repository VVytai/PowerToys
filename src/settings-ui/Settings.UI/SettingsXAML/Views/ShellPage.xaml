--- conflicted
+++ resolved
@@ -18,91 +18,91 @@
     HighContrastAdjustment="None"
     Loaded="ShellPage_Loaded"
     mc:Ignorable="d">
-    <UserControl.Resources>
-        <converters:IconConverter x:Key="IconConverter" />
-        <converters:SearchSuggestionTemplateSelector
+  <UserControl.Resources>
+    <converters:IconConverter x:Key="IconConverter" />
+    <converters:SearchSuggestionTemplateSelector
             x:Key="SearchSuggestionTemplateSelector"
             DefaultSuggestionTemplate="{StaticResource DefaultSearchResultTemplate}"
             NoResultsSuggestionTemplate="{StaticResource NoResultSearchResultTemplate}"
             ShowAllSuggestionTemplate="{StaticResource ShowAllSearchResultTemplate}" />
-        <DataTemplate x:Key="DefaultSearchResultTemplate" x:DataType="models:SuggestionItem">
-            <Grid Padding="16,8">
-                <Grid.ColumnDefinitions>
-                    <ColumnDefinition Width="Auto" />
-                    <ColumnDefinition Width="*" />
-                </Grid.ColumnDefinitions>
-                <Viewbox
+    <DataTemplate x:Key="DefaultSearchResultTemplate" x:DataType="models:SuggestionItem">
+      <Grid Padding="16,8">
+        <Grid.ColumnDefinitions>
+          <ColumnDefinition Width="Auto" />
+          <ColumnDefinition Width="*" />
+        </Grid.ColumnDefinitions>
+        <Viewbox
                     Width="16"
                     Height="16"
                     HorizontalAlignment="Center"
                     VerticalAlignment="Center"
                     Stretch="Uniform">
-                    <ContentPresenter
+          <ContentPresenter
                         HorizontalAlignment="Center"
                         VerticalAlignment="Center"
                         Content="{x:Bind Icon, Converter={StaticResource IconConverter}, ConverterParameter=&#xE713;}" />
-                </Viewbox>
-                <StackPanel
+        </Viewbox>
+        <StackPanel
                     Grid.Column="1"
                     Margin="12,0,0,0"
                     VerticalAlignment="Center">
-                    <TextBlock Text="{x:Bind Header}" />
-                    <TextBlock
+          <TextBlock Text="{x:Bind Header}" />
+          <TextBlock
                         FontSize="12"
                         Foreground="{ThemeResource TextFillColorSecondaryBrush}"
                         Text="{x:Bind Subtitle}"
                         Visibility="{x:Bind Subtitle, Converter={StaticResource StringVisibilityConverter}}" />
-                </StackPanel>
-            </Grid>
-        </DataTemplate>
-        <DataTemplate x:Key="NoResultSearchResultTemplate" x:DataType="models:SuggestionItem">
-            <Grid>
-                <TextBlock
+        </StackPanel>
+      </Grid>
+    </DataTemplate>
+    <DataTemplate x:Key="NoResultSearchResultTemplate" x:DataType="models:SuggestionItem">
+      <Grid>
+        <TextBlock
                     Margin="8"
                     HorizontalAlignment="Center"
                     Text="{x:Bind Header}"
                     TextAlignment="Center" />
-            </Grid>
-        </DataTemplate>
-        <DataTemplate x:Key="ShowAllSearchResultTemplate" x:DataType="models:SuggestionItem">
-            <Grid>
-                <Rectangle
+      </Grid>
+    </DataTemplate>
+    <DataTemplate x:Key="ShowAllSearchResultTemplate" x:DataType="models:SuggestionItem">
+      <Grid>
+        <Rectangle
                     Height="1"
                     Margin="0,-12,0,0"
                     HorizontalAlignment="Stretch"
                     VerticalAlignment="Top"
                     Fill="{ThemeResource DividerStrokeColorDefaultBrush}" />
-                <TextBlock
+        <TextBlock
                     x:Uid="Shell_Search_ShowAll"
                     HorizontalAlignment="Stretch"
                     VerticalAlignment="Center"
                     Text="Show all results"
                     TextAlignment="Center" />
-            </Grid>
-        </DataTemplate>
-    </UserControl.Resources>
-    <i:Interaction.Behaviors>
-        <ic:EventTriggerBehavior EventName="Loaded">
-            <ic:InvokeCommandAction Command="{x:Bind ViewModel.LoadedCommand}" />
-        </ic:EventTriggerBehavior>
-    </i:Interaction.Behaviors>
-    <Grid x:Name="RootGrid">
-        <Grid.RowDefinitions>
-            <RowDefinition Height="48" />
-            <RowDefinition Height="*" />
-        </Grid.RowDefinitions>
-        <controls:TitleBar
+      </Grid>
+    </DataTemplate>
+  </UserControl.Resources>
+  <i:Interaction.Behaviors>
+    <ic:EventTriggerBehavior EventName="Loaded">
+      <ic:InvokeCommandAction Command="{x:Bind ViewModel.LoadedCommand}" />
+    </ic:EventTriggerBehavior>
+  </i:Interaction.Behaviors>
+  <Grid x:Name="RootGrid">
+    <Grid.RowDefinitions>
+      <RowDefinition Height="48" />
+      <RowDefinition Height="*" />
+    </Grid.RowDefinitions>
+    <controls:TitleBar
             x:Name="AppTitleBar"
             AutoConfigureCustomTitleBar="True"
             PaneButtonClick="PaneToggleBtn_Click">
-            <controls:TitleBar.Resources>
-                <x:Double x:Key="TitleBarContentMinWidth">516</x:Double>
-            </controls:TitleBar.Resources>
-            <controls:TitleBar.Icon>
-                <BitmapIcon ShowAsMonochrome="False" UriSource="/Assets/Settings/icon.ico" />
-            </controls:TitleBar.Icon>
-            <controls:TitleBar.Content>
-                <AutoSuggestBox
+      <controls:TitleBar.Resources>
+        <x:Double x:Key="TitleBarContentMinWidth">516</x:Double>
+      </controls:TitleBar.Resources>
+      <controls:TitleBar.Icon>
+        <BitmapIcon ShowAsMonochrome="False" UriSource="/Assets/Settings/icon.ico" />
+      </controls:TitleBar.Icon>
+      <controls:TitleBar.Content>
+        <AutoSuggestBox
                     x:Name="SearchBox"
                     x:Uid="Shell_SearchBox"
                     HorizontalAlignment="Stretch"
@@ -115,16 +115,16 @@
                     TextChanged="SearchBox_TextChanged"
                     TextMemberPath="Header"
                     UpdateTextOnSelect="False">
-                    <AutoSuggestBox.KeyboardAccelerators>
-                        <KeyboardAccelerator
+          <AutoSuggestBox.KeyboardAccelerators>
+            <KeyboardAccelerator
                             Key="F"
                             Invoked="CtrlF_Invoked"
                             Modifiers="Control" />
-                    </AutoSuggestBox.KeyboardAccelerators>
-                </AutoSuggestBox>
-            </controls:TitleBar.Content>
-        </controls:TitleBar>
-        <NavigationView
+          </AutoSuggestBox.KeyboardAccelerators>
+        </AutoSuggestBox>
+      </controls:TitleBar.Content>
+    </controls:TitleBar>
+    <NavigationView
             x:Name="navigationView"
             Grid.Row="1"
             Canvas.ZIndex="0"
@@ -140,305 +140,302 @@
             PaneOpened="NavigationView_PaneOpened"
             SelectedItem="{x:Bind ViewModel.Selected, Mode=OneWay}"
             SelectionChanged="NavigationView_SelectionChanged">
-            <NavigationView.Resources>
-                <SolidColorBrush x:Key="NavigationViewContentBackground" Color="Transparent" />
-                <SolidColorBrush x:Key="NavigationViewContentGridBorderBrush" Color="Transparent" />
-            </NavigationView.Resources>
-            <NavigationView.MenuItems>
-                <NavigationViewItem
+      <NavigationView.Resources>
+        <SolidColorBrush x:Key="NavigationViewContentBackground" Color="Transparent" />
+        <SolidColorBrush x:Key="NavigationViewContentGridBorderBrush" Color="Transparent" />
+      </NavigationView.Resources>
+      <NavigationView.MenuItems>
+        <NavigationViewItem
                     x:Name="DashboardNavigationItem"
                     x:Uid="Shell_Dashboard"
                     helpers:NavHelper.NavigateTo="views:DashboardPage"
                     AutomationProperties.AutomationId="DashboardNavItem"
                     Icon="{ui:FontIcon Glyph=&#xE80F;}" />
 
-                <NavigationViewItem
+        <NavigationViewItem
                     x:Name="GeneralNavigationItem"
                     x:Uid="Shell_General"
                     helpers:NavHelper.NavigateTo="views:GeneralPage"
                     AutomationProperties.AutomationId="GeneralNavItem">
-                    <NavigationViewItem.Icon>
-                        <AnimatedIcon>
-                            <AnimatedIcon.Source>
-                                <animatedVisuals:AnimatedSettingsVisualSource />
-                            </AnimatedIcon.Source>
-                            <AnimatedIcon.FallbackIconSource>
-                                <SymbolIconSource Symbol="Setting" />
-                            </AnimatedIcon.FallbackIconSource>
-                        </AnimatedIcon>
-                    </NavigationViewItem.Icon>
-                </NavigationViewItem>
-                <NavigationViewItemSeparator />
-
-                <!--  System Tools  -->
-                <NavigationViewItem
+          <NavigationViewItem.Icon>
+            <AnimatedIcon>
+              <AnimatedIcon.Source>
+                <animatedVisuals:AnimatedSettingsVisualSource />
+              </AnimatedIcon.Source>
+              <AnimatedIcon.FallbackIconSource>
+                <SymbolIconSource Symbol="Setting" />
+              </AnimatedIcon.FallbackIconSource>
+            </AnimatedIcon>
+          </NavigationViewItem.Icon>
+        </NavigationViewItem>
+        <NavigationViewItemSeparator />
+
+        <!--  System Tools  -->
+        <NavigationViewItem
                     x:Name="SystemToolsNavigationItem"
                     x:Uid="Shell_TopLevelSystemTools"
                     AutomationProperties.AutomationId="SystemToolsNavItem"
                     Icon="{ui:BitmapIcon Source=/Assets/Settings/Icons/SystemTools.png}"
                     SelectsOnInvoked="False">
-                    <NavigationViewItem.MenuItems>
-                        <NavigationViewItem
+          <NavigationViewItem.MenuItems>
+            <NavigationViewItem
                             x:Name="AdvancedPasteNavigationItem"
                             x:Uid="Shell_AdvancedPaste"
                             helpers:NavHelper.NavigateTo="views:AdvancedPastePage"
                             AutomationProperties.AutomationId="AdvancedPasteNavItem"
                             Icon="{ui:BitmapIcon Source=/Assets/Settings/Icons/AdvancedPaste.png}" />
-                        <NavigationViewItem
+            <NavigationViewItem
                             x:Name="AwakeNavigationItem"
                             x:Uid="Shell_Awake"
                             helpers:NavHelper.NavigateTo="views:AwakePage"
                             AutomationProperties.AutomationId="AwakeNavItem"
                             Icon="{ui:BitmapIcon Source=/Assets/Settings/Icons/Awake.png}" />
-                        <NavigationViewItem
+            <NavigationViewItem
                             x:Name="CmdPalNavigationItem"
                             x:Uid="Shell_CmdPal"
                             helpers:NavHelper.NavigateTo="views:CmdPalPage"
                             AutomationProperties.AutomationId="CmdPalNavItem"
                             Icon="{ui:BitmapIcon Source=/Assets/Settings/Icons/CmdPal.png}" />
-                        <NavigationViewItem
+            <NavigationViewItem
                             x:Name="ColorPickerNavigationItem"
                             x:Uid="Shell_ColorPicker"
                             helpers:NavHelper.NavigateTo="views:ColorPickerPage"
                             AutomationProperties.AutomationId="ColorPickerNavItem"
                             Icon="{ui:BitmapIcon Source=/Assets/Settings/Icons/ColorPicker.png}" />
-                        <NavigationViewItem
-<<<<<<< HEAD
-                            x:Uid="Shell_LightSwitch"
-                            helpers:NavHelper.NavigateTo="views:LightSwitchPage"
-                            Icon="{ui:BitmapIcon Source=/Assets/Settings/Icons/LightSwitch.png}" />
-                        <NavigationViewItem
-=======
+            <NavigationViewItem
                             x:Name="PowerLauncherNavigationItem"
->>>>>>> 09a12170
                             x:Uid="Shell_PowerLauncher"
                             helpers:NavHelper.NavigateTo="views:PowerLauncherPage"
                             AutomationProperties.AutomationId="PowerLauncherNavItem"
                             Icon="{ui:BitmapIcon Source=/Assets/Settings/Icons/PowerToysRun.png}" />
-                        <NavigationViewItem
+            <NavigationViewItem
+                    x:Uid="Shell_LightSwitch"
+                    helpers:NavHelper.NavigateTo="views:LightSwitchPage"
+                    Icon="{ui:BitmapIcon Source=/Assets/Settings/Icons/LightSwitch.png}" />
+            <NavigationViewItem
                             x:Name="MeasureToolNavigationItem"
                             x:Uid="Shell_MeasureTool"
                             helpers:NavHelper.NavigateTo="views:MeasureToolPage"
                             AutomationProperties.AutomationId="MeasureToolNavItem"
                             Icon="{ui:BitmapIcon Source=/Assets/Settings/Icons/ScreenRuler.png}" />
-                        <NavigationViewItem
+            <NavigationViewItem
                             x:Name="ShortcutGuideNavigationItem"
                             x:Uid="Shell_ShortcutGuide"
                             helpers:NavHelper.NavigateTo="views:ShortcutGuidePage"
                             AutomationProperties.AutomationId="ShortcutGuideNavItem"
                             Icon="{ui:BitmapIcon Source=/Assets/Settings/Icons/ShortcutGuide.png}" />
-                        <NavigationViewItem
+            <NavigationViewItem
                             x:Name="TextExtractorNavigationItem"
                             x:Uid="Shell_TextExtractor"
                             helpers:NavHelper.NavigateTo="views:PowerOcrPage"
                             AutomationProperties.AutomationId="TextExtractorNavItem"
                             Icon="{ui:BitmapIcon Source=/Assets/Settings/Icons/TextExtractor.png}" />
-                        <NavigationViewItem
+            <NavigationViewItem
                             x:Name="ZoomItNavigationItem"
                             x:Uid="Shell_ZoomIt"
                             helpers:NavHelper.NavigateTo="views:ZoomItPage"
                             AutomationProperties.AutomationId="ZoomItNavItem"
                             Icon="{ui:BitmapIcon Source=/Assets/Settings/Icons/ZoomIt.png}" />
-                    </NavigationViewItem.MenuItems>
-                </NavigationViewItem>
-
-                <!--  Windowing & Layouts  -->
-                <NavigationViewItem
+          </NavigationViewItem.MenuItems>
+        </NavigationViewItem>
+
+        <!--  Windowing & Layouts  -->
+        <NavigationViewItem
                     x:Name="WindowingAndLayoutsNavigationItem"
                     x:Uid="Shell_TopLevelWindowsAndLayouts "
                     AutomationProperties.AutomationId="WindowingAndLayoutsNavItem"
                     Icon="{ui:BitmapIcon Source=/Assets/Settings/Icons/WindowingAndLayouts.png}"
                     SelectsOnInvoked="False">
-                    <NavigationViewItem.MenuItems>
-                        <NavigationViewItem
+          <NavigationViewItem.MenuItems>
+            <NavigationViewItem
                             x:Name="AlwaysOnTopNavigationItem"
                             x:Uid="Shell_AlwaysOnTop"
                             helpers:NavHelper.NavigateTo="views:AlwaysOnTopPage"
                             AutomationProperties.AutomationId="AlwaysOnTopNavItem"
                             Icon="{ui:BitmapIcon Source=/Assets/Settings/Icons/AlwaysOnTop.png}" />
-                        <NavigationViewItem
+            <NavigationViewItem
                             x:Name="CropAndLockNavigationItem"
                             x:Uid="Shell_CropAndLock"
                             helpers:NavHelper.NavigateTo="views:CropAndLockPage"
                             AutomationProperties.AutomationId="CropAndLockNavItem"
                             Icon="{ui:BitmapIcon Source=/Assets/Settings/Icons/CropAndLock.png}" />
-                        <NavigationViewItem
+            <NavigationViewItem
                             x:Name="FancyZonesNavigationItem"
                             x:Uid="Shell_FancyZones"
                             helpers:NavHelper.NavigateTo="views:FancyZonesPage"
                             AutomationProperties.AutomationId="FancyZonesNavItem"
                             Icon="{ui:BitmapIcon Source=/Assets/Settings/Icons/FancyZones.png}" />
-                        <NavigationViewItem
+            <NavigationViewItem
                             x:Name="WorkspacesNavigationItem"
                             x:Uid="Shell_Workspaces"
                             helpers:NavHelper.NavigateTo="views:WorkspacesPage"
                             AutomationProperties.AutomationId="WorkspacesNavItem"
                             Icon="{ui:BitmapIcon Source=/Assets/Settings/Icons/Workspaces.png}" />
-                    </NavigationViewItem.MenuItems>
-                </NavigationViewItem>
-
-                <!--  Input / Output  -->
-                <NavigationViewItem
+          </NavigationViewItem.MenuItems>
+        </NavigationViewItem>
+
+        <!--  Input / Output  -->
+        <NavigationViewItem
                     x:Name="InputOutputNavigationItem"
                     x:Uid="Shell_TopLevelInputOutput"
                     AutomationProperties.AutomationId="InputOutputNavItem"
                     Icon="{ui:BitmapIcon Source=/Assets/Settings/Icons/InputOutput.png}"
                     SelectsOnInvoked="False">
-                    <NavigationViewItem.MenuItems>
-                        <NavigationViewItem
+          <NavigationViewItem.MenuItems>
+            <NavigationViewItem
                             x:Name="KeyboardManagerNavigationItem"
                             x:Uid="Shell_KeyboardManager"
                             helpers:NavHelper.NavigateTo="views:KeyboardManagerPage"
                             AutomationProperties.AutomationId="KeyboardManagerNavItem"
                             Icon="{ui:BitmapIcon Source=/Assets/Settings/Icons/KeyboardManager.png}" />
-                        <!--  Find my mouse  -->
-                        <!--  Mouse Highlighter  -->
-                        <NavigationViewItem
+            <!--  Find my mouse  -->
+            <!--  Mouse Highlighter  -->
+            <NavigationViewItem
                             x:Name="MouseUtilitiesNavigationItem"
                             x:Uid="Shell_MouseUtilities"
                             helpers:NavHelper.NavigateTo="views:MouseUtilsPage"
                             AutomationProperties.AutomationId="MouseUtilitiesNavItem"
                             Icon="{ui:BitmapIcon Source=/Assets/Settings/Icons/MouseUtils.png}" />
-                        <NavigationViewItem
+            <NavigationViewItem
                             x:Name="MouseWithoutBordersNavigationItem"
                             x:Uid="Shell_MouseWithoutBorders"
                             helpers:NavHelper.NavigateTo="views:MouseWithoutBordersPage"
                             AutomationProperties.AutomationId="MouseWithoutBordersNavItem"
                             Icon="{ui:BitmapIcon Source=/Assets/Settings/Icons/MouseWithoutBorders.png}" />
-                        <NavigationViewItem
+            <NavigationViewItem
                             x:Name="QuickAccentNavigationItem"
                             x:Uid="Shell_QuickAccent"
                             helpers:NavHelper.NavigateTo="views:PowerAccentPage"
                             AutomationProperties.AutomationId="QuickAccentNavItem"
                             Icon="{ui:BitmapIcon Source=/Assets/Settings/Icons/QuickAccent.png}" />
-                    </NavigationViewItem.MenuItems>
-                </NavigationViewItem>
-
-                <!--  File Management  -->
-                <NavigationViewItem
+          </NavigationViewItem.MenuItems>
+        </NavigationViewItem>
+
+        <!--  File Management  -->
+        <NavigationViewItem
                     x:Name="FileManagementNavigationItem"
                     x:Uid="Shell_TopLevelFileManagement"
                     AutomationProperties.AutomationId="FileManagementNavItem"
                     Icon="{ui:BitmapIcon Source=/Assets/Settings/Icons/FileManagement.png}"
                     SelectsOnInvoked="False">
-                    <NavigationViewItem.MenuItems>
-                        <NavigationViewItem
+          <NavigationViewItem.MenuItems>
+            <NavigationViewItem
                             x:Name="PowerPreviewNavigationItem"
                             x:Uid="Shell_PowerPreview"
                             helpers:NavHelper.NavigateTo="views:PowerPreviewPage"
                             AutomationProperties.AutomationId="PowerPreviewNavItem"
                             Icon="{ui:BitmapIcon Source=/Assets/Settings/Icons/FileExplorerPreview.png}" />
-                        <!--  File Explorer Thumbnails  -->
-                        <NavigationViewItem
+            <!--  File Explorer Thumbnails  -->
+            <NavigationViewItem
                             x:Name="FileLocksmithNavigationItem"
                             x:Uid="Shell_FileLocksmith"
                             helpers:NavHelper.NavigateTo="views:FileLocksmithPage"
                             AutomationProperties.AutomationId="FileLocksmithNavItem"
                             Icon="{ui:BitmapIcon Source=/Assets/Settings/Icons/FileLocksmith.png}" />
-                        <NavigationViewItem
+            <NavigationViewItem
                             x:Name="ImageResizerNavigationItem"
                             x:Uid="Shell_ImageResizer"
                             helpers:NavHelper.NavigateTo="views:ImageResizerPage"
                             AutomationProperties.AutomationId="ImageResizerNavItem"
                             Icon="{ui:BitmapIcon Source=/Assets/Settings/Icons/ImageResizer.png}" />
-                        <NavigationViewItem
+            <NavigationViewItem
                             x:Name="NewPlusNavigationItem"
                             x:Uid="NewPlus_Product_Name"
                             helpers:NavHelper.NavigateTo="views:NewPlusPage"
                             AutomationProperties.AutomationId="NewPlusNavItem"
                             Icon="{ui:BitmapIcon Source=/Assets/Settings/Icons/NewPlus.png}" />
-                        <NavigationViewItem
+            <NavigationViewItem
                             x:Name="PeekNavigationItem"
                             x:Uid="Shell_Peek"
                             helpers:NavHelper.NavigateTo="views:PeekPage"
                             AutomationProperties.AutomationId="PeekNavItem"
                             Icon="{ui:BitmapIcon Source=/Assets/Settings/Icons/Peek.png}" />
-                        <NavigationViewItem
+            <NavigationViewItem
                             x:Name="PowerRenameNavigationItem"
                             x:Uid="Shell_PowerRename"
                             helpers:NavHelper.NavigateTo="views:PowerRenamePage"
                             AutomationProperties.AutomationId="PowerRenameNavItem"
                             Icon="{ui:BitmapIcon Source=/Assets/Settings/Icons/PowerRename.png}" />
-                    </NavigationViewItem.MenuItems>
-                </NavigationViewItem>
-
-                <!--  Advanced  -->
-                <NavigationViewItem
+          </NavigationViewItem.MenuItems>
+        </NavigationViewItem>
+
+        <!--  Advanced  -->
+        <NavigationViewItem
                     x:Name="AdvancedNavigationItem"
                     x:Uid="Shell_TopLevelAdvanced"
                     AutomationProperties.AutomationId="AdvancedNavItem"
                     Icon="{ui:BitmapIcon Source=/Assets/Settings/Icons/Advanced.png}"
                     SelectsOnInvoked="False">
-                    <NavigationViewItem.MenuItems>
-                        <NavigationViewItem
+          <NavigationViewItem.MenuItems>
+            <NavigationViewItem
                             x:Name="CmdNotFoundNavigationItem"
                             x:Uid="Shell_CmdNotFound"
                             helpers:NavHelper.NavigateTo="views:CmdNotFoundPage"
                             AutomationProperties.AutomationId="CmdNotFoundNavItem"
                             Icon="{ui:BitmapIcon Source=/Assets/Settings/Icons/CommandNotFound.png}" />
-                        <NavigationViewItem
+            <NavigationViewItem
                             x:Name="EnvironmentVariablesNavigationItem"
                             x:Uid="Shell_EnvironmentVariables"
                             helpers:NavHelper.NavigateTo="views:EnvironmentVariablesPage"
                             AutomationProperties.AutomationId="EnvironmentVariablesNavItem"
                             Icon="{ui:BitmapIcon Source=/Assets/Settings/Icons/EnvironmentVariables.png}" />
-                        <NavigationViewItem
+            <NavigationViewItem
                             x:Name="HostsNavigationItem"
                             x:Uid="Shell_Hosts"
                             helpers:NavHelper.NavigateTo="views:HostsPage"
                             AutomationProperties.AutomationId="HostsNavItem"
                             Icon="{ui:BitmapIcon Source=/Assets/Settings/Icons/Hosts.png}" />
-                        <NavigationViewItem
+            <NavigationViewItem
                             x:Name="RegistryPreviewNavigationItem"
                             x:Uid="Shell_RegistryPreview"
                             helpers:NavHelper.NavigateTo="views:RegistryPreviewPage"
                             AutomationProperties.AutomationId="RegistryPreviewNavItem"
                             Icon="{ui:BitmapIcon Source=/Assets/Settings/Icons/RegistryPreview.png}" />
-                    </NavigationViewItem.MenuItems>
-                </NavigationViewItem>
-            </NavigationView.MenuItems>
-            <NavigationView.PaneFooter>
-                <StackPanel Orientation="Vertical">
-                    <NavigationViewItem
+          </NavigationViewItem.MenuItems>
+        </NavigationViewItem>
+      </NavigationView.MenuItems>
+      <NavigationView.PaneFooter>
+        <StackPanel Orientation="Vertical">
+          <NavigationViewItem
                         x:Name="OOBENavigationItem"
                         x:Uid="OOBE_NavViewItem"
                         AutomationProperties.AutomationId="OOBENavItem"
                         Icon="{ui:FontIcon Glyph=&#xF133;}"
                         Tapped="OOBEItem_Tapped" />
-                    <NavigationViewItem
+          <NavigationViewItem
                         x:Name="WhatIsNewNavigationItem"
                         x:Uid="WhatIsNew_NavViewItem"
                         AutomationProperties.AutomationId="WhatIsNewNavItem"
                         Icon="{ui:FontIcon Glyph=&#xE789;}"
                         Tapped="WhatIsNewItem_Tapped" />
-                    <NavigationViewItem
+          <NavigationViewItem
                         x:Name="FeedbackNavigationItem"
                         x:Uid="Feedback_NavViewItem"
                         AutomationProperties.AutomationId="FeedbackNavItem"
                         Icon="{ui:FontIcon Glyph=&#xED15;}"
                         Tapped="FeedbackItem_Tapped" />
-                    <NavigationViewItem
+          <NavigationViewItem
                         x:Name="CloseNavigationItem"
                         x:Uid="Close_NavViewItem"
                         AutomationProperties.AutomationId="CloseNavItem"
                         Icon="{ui:FontIcon Glyph=&#xE7E8;}"
                         Tapped="Close_Tapped"
                         Visibility="{x:Bind ViewModel.ShowCloseMenu, Mode=OneWay}" />
-                </StackPanel>
-            </NavigationView.PaneFooter>
-            <i:Interaction.Behaviors>
-                <ic:EventTriggerBehavior EventName="ItemInvoked">
-                    <ic:InvokeCommandAction Command="{x:Bind ViewModel.ItemInvokedCommand}" />
-                </ic:EventTriggerBehavior>
-            </i:Interaction.Behaviors>
-            <Frame x:Name="shellFrame" />
-        </NavigationView>
-        <ContentDialog
+        </StackPanel>
+      </NavigationView.PaneFooter>
+      <i:Interaction.Behaviors>
+        <ic:EventTriggerBehavior EventName="ItemInvoked">
+          <ic:InvokeCommandAction Command="{x:Bind ViewModel.ItemInvokedCommand}" />
+        </ic:EventTriggerBehavior>
+      </i:Interaction.Behaviors>
+      <Frame x:Name="shellFrame" />
+    </NavigationView>
+    <ContentDialog
             x:Name="CloseDialog"
             x:Uid="CloseDialog"
             IsPrimaryButtonEnabled="True"
             IsSecondaryButtonEnabled="True"
             PrimaryButtonClick="CloseDialog_Click"
             PrimaryButtonStyle="{StaticResource AccentButtonStyle}" />
-    </Grid>
+  </Grid>
 </UserControl>