﻿<local:NavigablePage
    x:Class="Microsoft.PowerToys.Settings.UI.Views.PowerOcrPage"
    xmlns="http://schemas.microsoft.com/winfx/2006/xaml/presentation"
    xmlns:x="http://schemas.microsoft.com/winfx/2006/xaml"
    xmlns:controls="using:Microsoft.PowerToys.Settings.UI.Controls"
    xmlns:d="http://schemas.microsoft.com/expression/blend/2008"
    xmlns:local="using:Microsoft.PowerToys.Settings.UI.Helpers"
    xmlns:mc="http://schemas.openxmlformats.org/markup-compatibility/2006"
    xmlns:tkcontrols="using:CommunityToolkit.WinUI.Controls"
    xmlns:ui="using:CommunityToolkit.WinUI"
    AutomationProperties.LandmarkType="Main"
    mc:Ignorable="d">

    <controls:SettingsPageControl x:Uid="TextExtractor" ModuleImageSource="ms-appx:///Assets/Settings/Modules/TextExtractor.png">
        <controls:SettingsPageControl.ModuleContent>
            <StackPanel
                ChildrenTransitions="{StaticResource SettingsCardsAnimations}"
                Orientation="Vertical"
                Spacing="2">
                <InfoBar
                    x:Uid="TextExtractor_UseSnippingToolWarning"
                    Margin="{x:Bind ViewModel.SnippingToolInfoBarMargin, Mode=OneWay}"
                    IsClosable="False"
                    IsOpen="{x:Bind ViewModel.IsWin11OrGreater, Mode=OneWay}"
                    IsTabStop="{x:Bind ViewModel.IsWin11OrGreater, Mode=OneWay}"
                    Severity="Informational" />
<<<<<<< HEAD

                <controls:GPOInfoControl ShowWarning="{x:Bind ViewModel.IsEnabledGpoConfigured, Mode=OneWay}">
                    <tkcontrols:SettingsCard x:Uid="TextExtractor_EnableToggleControl_HeaderText" HeaderIcon="{ui:BitmapIcon Source=/Assets/Settings/Icons/TextExtractor.png}">
                        <ToggleSwitch x:Uid="ToggleSwitch" IsOn="{x:Bind ViewModel.IsEnabled, Mode=TwoWay}" />
                    </tkcontrols:SettingsCard>
                </controls:GPOInfoControl>
=======
                <tkcontrols:SettingsCard
                    Name="TextExtractorEnableToggleControlHeaderText"
                    x:Uid="TextExtractor_EnableToggleControl_HeaderText"
                    HeaderIcon="{ui:BitmapIcon Source=/Assets/Settings/Icons/TextExtractor.png}"
                    IsEnabled="{x:Bind ViewModel.IsEnabledGpoConfigured, Mode=OneWay, Converter={StaticResource BoolNegationConverter}}">
                    <ToggleSwitch x:Uid="ToggleSwitch" IsOn="{x:Bind ViewModel.IsEnabled, Mode=TwoWay}" />
                </tkcontrols:SettingsCard>
                <InfoBar
                    x:Uid="GPO_SettingIsManaged"
                    IsClosable="False"
                    IsOpen="{x:Bind ViewModel.IsEnabledGpoConfigured, Mode=OneWay}"
                    IsTabStop="{x:Bind ViewModel.IsEnabledGpoConfigured, Mode=OneWay}"
                    Severity="Informational">
                    <InfoBar.IconSource>
                        <FontIconSource FontFamily="{StaticResource SymbolThemeFontFamily}" Glyph="&#xE72E;" />
                    </InfoBar.IconSource>
                </InfoBar>
>>>>>>> be160d93
                <InfoBar
                    x:Uid="TextExtractor_SupportedLanguages"
                    IsClosable="False"
                    IsOpen="{x:Bind ViewModel.IsEnabled, Mode=OneWay}"
                    IsTabStop="{x:Bind ViewModel.IsEnabled, Mode=OneWay}"
                    Severity="Informational">
                    <InfoBar.ActionButton>
                        <HyperlinkButton x:Uid="TextExtractor_SupportedLanguages_Link" NavigateUri="https://aka.ms/PowerToysOverview_TextExtractor#supported-languages" />
                    </InfoBar.ActionButton>
                </InfoBar>

                <controls:SettingsGroup x:Uid="Shortcut" IsEnabled="{x:Bind ViewModel.IsEnabled, Mode=OneWay}">
                    <tkcontrols:SettingsCard
                        Name="ActivationShortcut"
                        x:Uid="Activation_Shortcut"
                        HeaderIcon="{ui:FontIcon Glyph=&#xEDA7;}">
                        <controls:ShortcutControl MinWidth="{StaticResource SettingActionControlMinWidth}" HotkeySettings="{x:Bind Path=ViewModel.ActivationShortcut, Mode=TwoWay}" />
                    </tkcontrols:SettingsCard>
                    <tkcontrols:SettingsCard Name="TextExtractorLanguages" x:Uid="TextExtractor_Languages">
                        <ComboBox
                            x:Name="TextExtractor_ComboBox"
                            MinWidth="{StaticResource SettingActionControlMinWidth}"
                            DropDownOpened="TextExtractor_ComboBox_DropDownOpened"
                            ItemsSource="{x:Bind Path=ViewModel.AvailableLanguages, Mode=OneWay}"
                            Loaded="TextExtractor_ComboBox_Loaded"
                            SelectedIndex="{x:Bind Path=ViewModel.LanguageIndex, Mode=TwoWay, UpdateSourceTrigger=PropertyChanged}" />
                    </tkcontrols:SettingsCard>
                </controls:SettingsGroup>
            </StackPanel>
        </controls:SettingsPageControl.ModuleContent>

        <controls:SettingsPageControl.PrimaryLinks>
            <controls:PageLink x:Uid="LearnMore_TextExtractor" Link="https://aka.ms/PowerToysOverview_TextExtractor" />
        </controls:SettingsPageControl.PrimaryLinks>
        <controls:SettingsPageControl.SecondaryLinks>
            <controls:PageLink Link="https://github.com/TheJoeFin/Text-Grab" Text="Based upon Joseph Finney's Text Grab" />
        </controls:SettingsPageControl.SecondaryLinks>
    </controls:SettingsPageControl>
</local:NavigablePage><|MERGE_RESOLUTION|>--- conflicted
+++ resolved
@@ -24,32 +24,11 @@
                     IsOpen="{x:Bind ViewModel.IsWin11OrGreater, Mode=OneWay}"
                     IsTabStop="{x:Bind ViewModel.IsWin11OrGreater, Mode=OneWay}"
                     Severity="Informational" />
-<<<<<<< HEAD
-
                 <controls:GPOInfoControl ShowWarning="{x:Bind ViewModel.IsEnabledGpoConfigured, Mode=OneWay}">
-                    <tkcontrols:SettingsCard x:Uid="TextExtractor_EnableToggleControl_HeaderText" HeaderIcon="{ui:BitmapIcon Source=/Assets/Settings/Icons/TextExtractor.png}">
+                    <tkcontrols:SettingsCard Name="TextExtractorEnableToggleControlHeaderText" x:Uid="TextExtractor_EnableToggleControl_HeaderText" HeaderIcon="{ui:BitmapIcon Source=/Assets/Settings/Icons/TextExtractor.png}">
                         <ToggleSwitch x:Uid="ToggleSwitch" IsOn="{x:Bind ViewModel.IsEnabled, Mode=TwoWay}" />
                     </tkcontrols:SettingsCard>
                 </controls:GPOInfoControl>
-=======
-                <tkcontrols:SettingsCard
-                    Name="TextExtractorEnableToggleControlHeaderText"
-                    x:Uid="TextExtractor_EnableToggleControl_HeaderText"
-                    HeaderIcon="{ui:BitmapIcon Source=/Assets/Settings/Icons/TextExtractor.png}"
-                    IsEnabled="{x:Bind ViewModel.IsEnabledGpoConfigured, Mode=OneWay, Converter={StaticResource BoolNegationConverter}}">
-                    <ToggleSwitch x:Uid="ToggleSwitch" IsOn="{x:Bind ViewModel.IsEnabled, Mode=TwoWay}" />
-                </tkcontrols:SettingsCard>
-                <InfoBar
-                    x:Uid="GPO_SettingIsManaged"
-                    IsClosable="False"
-                    IsOpen="{x:Bind ViewModel.IsEnabledGpoConfigured, Mode=OneWay}"
-                    IsTabStop="{x:Bind ViewModel.IsEnabledGpoConfigured, Mode=OneWay}"
-                    Severity="Informational">
-                    <InfoBar.IconSource>
-                        <FontIconSource FontFamily="{StaticResource SymbolThemeFontFamily}" Glyph="&#xE72E;" />
-                    </InfoBar.IconSource>
-                </InfoBar>
->>>>>>> be160d93
                 <InfoBar
                     x:Uid="TextExtractor_SupportedLanguages"
                     IsClosable="False"
