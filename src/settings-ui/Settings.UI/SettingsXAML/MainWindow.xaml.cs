﻿// Copyright (c) Microsoft Corporation
// The Microsoft Corporation licenses this file to you under the MIT license.
// See the LICENSE file in the project root for more information.

using System;
using ManagedCommon;
using Microsoft.PowerLauncher.Telemetry;
using Microsoft.PowerToys.Settings.UI.Helpers;
using Microsoft.PowerToys.Settings.UI.Library;
using Microsoft.PowerToys.Settings.UI.OOBE.Views;
using Microsoft.PowerToys.Settings.UI.Views;
using Microsoft.PowerToys.Telemetry;
using Microsoft.UI;
using Microsoft.UI.Windowing;
using Microsoft.UI.Xaml;
using Windows.Data.Json;
using WinUIEx;

namespace Microsoft.PowerToys.Settings.UI
{
    /// <summary>
    /// An empty window that can be used on its own or navigated to within a Frame.
    /// </summary>
    public sealed partial class MainWindow : WindowEx
    {
        public MainWindow(bool createHidden = false)
        {
            var bootTime = new System.Diagnostics.Stopwatch();
            bootTime.Start();

            ShellPage.SetElevationStatus(App.IsElevated);
            ShellPage.SetIsUserAnAdmin(App.IsUserAnAdmin);

            // Set window icon
            var hWnd = WinRT.Interop.WindowNative.GetWindowHandle(this);
            WindowId windowId = Win32Interop.GetWindowIdFromWindow(hWnd);
            AppWindow appWindow = AppWindow.GetFromWindowId(windowId);
            appWindow.SetIcon("Assets\\Settings\\icon.ico");

            var placement = Utils.DeserializePlacementOrDefault(hWnd);
            if (createHidden)
            {
                placement.ShowCmd = NativeMethods.SW_HIDE;
            }

            NativeMethods.SetWindowPlacement(hWnd, ref placement);

            var loader = ResourceLoaderInstance.ResourceLoader;
            Title = App.IsElevated ? loader.GetString("SettingsWindow_AdminTitle") : loader.GetString("SettingsWindow_Title");

            // send IPC Message
            ShellPage.SetDefaultSndMessageCallback(msg =>
            {
                // IPC Manager is null when launching runner directly
                App.GetTwoWayIPCManager()?.Send(msg);
            });

            // send IPC Message
            ShellPage.SetRestartAdminSndMessageCallback(msg =>
            {
                App.GetTwoWayIPCManager()?.Send(msg);
                Environment.Exit(0); // close application
            });

            // send IPC Message
            ShellPage.SetCheckForUpdatesMessageCallback(msg =>
            {
                App.GetTwoWayIPCManager()?.Send(msg);
            });

            // open main window
            ShellPage.SetOpenMainWindowCallback(type =>
            {
                DispatcherQueue.TryEnqueue(Microsoft.UI.Dispatching.DispatcherQueuePriority.Normal, () =>
                     App.OpenSettingsWindow(type));
            });

            // open main window
            ShellPage.SetUpdatingGeneralSettingsCallback((ModuleType moduleType, bool isEnabled) =>
            {
                SettingsRepository<GeneralSettings> repository = SettingsRepository<GeneralSettings>.GetInstance(new SettingsUtils());
                GeneralSettings generalSettingsConfig = repository.SettingsConfig;
<<<<<<< HEAD
                bool needToUpdate = false;
                switch (module)
                {
                    case "AlwaysOnTop":
                        needToUpdate = generalSettingsConfig.Enabled.AlwaysOnTop != isEnabled;
                        generalSettingsConfig.Enabled.AlwaysOnTop = isEnabled; break;
                    case "Awake":
                        needToUpdate = generalSettingsConfig.Enabled.Awake != isEnabled;
                        generalSettingsConfig.Enabled.Awake = isEnabled; break;
                    case "CmdNotFound":
                        needToUpdate = generalSettingsConfig.Enabled.CmdNotFound != isEnabled;
                        generalSettingsConfig.Enabled.CmdNotFound = isEnabled; break;
                    case "ColorPicker":
                        needToUpdate = generalSettingsConfig.Enabled.ColorPicker != isEnabled;
                        generalSettingsConfig.Enabled.ColorPicker = isEnabled; break;
                    case "CropAndLock":
                        needToUpdate = generalSettingsConfig.Enabled.CropAndLock != isEnabled;
                        generalSettingsConfig.Enabled.CropAndLock = isEnabled; break;
                    case "FancyZones":
                        needToUpdate = generalSettingsConfig.Enabled.FancyZones != isEnabled;
                        generalSettingsConfig.Enabled.FancyZones = isEnabled; break;
                    case "FileLocksmith":
                        needToUpdate = generalSettingsConfig.Enabled.FileLocksmith != isEnabled;
                        generalSettingsConfig.Enabled.FileLocksmith = isEnabled; break;
                    case "FindMyMouse":
                        needToUpdate = generalSettingsConfig.Enabled.FindMyMouse != isEnabled;
                        generalSettingsConfig.Enabled.FindMyMouse = isEnabled; break;
                    case "Hosts":
                        needToUpdate = generalSettingsConfig.Enabled.Hosts != isEnabled;
                        generalSettingsConfig.Enabled.Hosts = isEnabled; break;
                    case "ImageResizer":
                        needToUpdate = generalSettingsConfig.Enabled.ImageResizer != isEnabled;
                        generalSettingsConfig.Enabled.ImageResizer = isEnabled; break;
                    case "KeyboardManager":
                        needToUpdate = generalSettingsConfig.Enabled.KeyboardManager != isEnabled;
                        generalSettingsConfig.Enabled.KeyboardManager = isEnabled; break;
                    case "MouseHighlighter":
                        needToUpdate = generalSettingsConfig.Enabled.MouseHighlighter != isEnabled;
                        generalSettingsConfig.Enabled.MouseHighlighter = isEnabled; break;
                    case "MouseJump":
                        needToUpdate = generalSettingsConfig.Enabled.MouseJump != isEnabled;
                        generalSettingsConfig.Enabled.MouseJump = isEnabled; break;
                    case "MousePointerCrosshairs":
                        needToUpdate = generalSettingsConfig.Enabled.MousePointerCrosshairs != isEnabled;
                        generalSettingsConfig.Enabled.MousePointerCrosshairs = isEnabled; break;
                    case "MouseWithoutBorders":
                        needToUpdate = generalSettingsConfig.Enabled.MouseWithoutBorders != isEnabled;
                        generalSettingsConfig.Enabled.MouseWithoutBorders = isEnabled; break;
                    case "PastePlain":
                        needToUpdate = generalSettingsConfig.Enabled.PastePlain != isEnabled;
                        generalSettingsConfig.Enabled.PastePlain = isEnabled; break;
                    case "Peek":
                        needToUpdate = generalSettingsConfig.Enabled.Peek != isEnabled;
                        generalSettingsConfig.Enabled.Peek = isEnabled; break;
                    case "PowerRename":
                        needToUpdate = generalSettingsConfig.Enabled.PowerRename != isEnabled;
                        generalSettingsConfig.Enabled.PowerRename = isEnabled; break;
                    case "PowerLauncher":
                        needToUpdate = generalSettingsConfig.Enabled.PowerLauncher != isEnabled;
                        generalSettingsConfig.Enabled.PowerLauncher = isEnabled; break;
                    case "PowerAccent":
                        needToUpdate = generalSettingsConfig.Enabled.PowerAccent != isEnabled;
                        generalSettingsConfig.Enabled.PowerAccent = isEnabled; break;
                    case "RegistryPreview":
                        needToUpdate = generalSettingsConfig.Enabled.RegistryPreview != isEnabled;
                        generalSettingsConfig.Enabled.RegistryPreview = isEnabled; break;
                    case "MeasureTool":
                        needToUpdate = generalSettingsConfig.Enabled.MeasureTool != isEnabled;
                        generalSettingsConfig.Enabled.MeasureTool = isEnabled; break;
                    case "ShortcutGuide":
                        needToUpdate = generalSettingsConfig.Enabled.ShortcutGuide != isEnabled;
                        generalSettingsConfig.Enabled.ShortcutGuide = isEnabled; break;
                    case "PowerOCR":
                        needToUpdate = generalSettingsConfig.Enabled.PowerOCR != isEnabled;
                        generalSettingsConfig.Enabled.PowerOCR = isEnabled; break;
                    case "VideoConference":
                        needToUpdate = generalSettingsConfig.Enabled.VideoConference != isEnabled;
                        generalSettingsConfig.Enabled.VideoConference = isEnabled; break;
                }
=======
                bool needToUpdate = ModuleHelper.GetIsModuleEnabled(generalSettingsConfig, moduleType) != isEnabled;
>>>>>>> f30438b9

                if (needToUpdate)
                {
                    ModuleHelper.SetIsModuleEnabled(generalSettingsConfig, moduleType, isEnabled);
                    var outgoing = new OutGoingGeneralSettings(generalSettingsConfig);
                    this.DispatcherQueue.TryEnqueue(Microsoft.UI.Dispatching.DispatcherQueuePriority.Normal, () =>
                    {
                        ShellPage.SendDefaultIPCMessage(outgoing.ToString());
                        ShellPage.ShellHandler?.SignalGeneralDataUpdate();
                    });
                }

                return needToUpdate;
            });

            // open oobe
            ShellPage.SetOpenOobeCallback(() =>
            {
                if (App.GetOobeWindow() == null)
                {
                    App.SetOobeWindow(new OobeWindow(Microsoft.PowerToys.Settings.UI.OOBE.Enums.PowerToysModules.Overview));
                }

                App.GetOobeWindow().Activate();
            });

            // open whats new window
            ShellPage.SetOpenWhatIsNewCallback(() =>
            {
                if (App.GetOobeWindow() == null)
                {
                    App.SetOobeWindow(new OobeWindow(Microsoft.PowerToys.Settings.UI.OOBE.Enums.PowerToysModules.WhatsNew));
                }
                else
                {
                    App.GetOobeWindow().SetAppWindow(OOBE.Enums.PowerToysModules.WhatsNew);
                }

                App.GetOobeWindow().Activate();
            });

            // open flyout
            ShellPage.SetOpenFlyoutCallback((POINT? p) =>
            {
                this.DispatcherQueue.TryEnqueue(Microsoft.UI.Dispatching.DispatcherQueuePriority.Normal, () =>
                {
                    if (App.GetFlyoutWindow() == null)
                    {
                        App.SetFlyoutWindow(new FlyoutWindow(p));
                    }

                    FlyoutWindow flyout = App.GetFlyoutWindow();
                    flyout.FlyoutAppearPosition = p;
                    flyout.Activate();

                    // https://github.com/microsoft/microsoft-ui-xaml/issues/7595 - Activate doesn't bring window to the foreground
                    // Need to call SetForegroundWindow to actually gain focus.
                    WindowHelpers.BringToForeground(flyout.GetWindowHandle());
                });
            });

            // disable flyout hiding
            ShellPage.SetDisableFlyoutHidingCallback(() =>
            {
                this.DispatcherQueue.TryEnqueue(Microsoft.UI.Dispatching.DispatcherQueuePriority.Normal, () =>
                {
                    if (App.GetFlyoutWindow() == null)
                    {
                        App.SetFlyoutWindow(new FlyoutWindow(null));
                    }

                    App.GetFlyoutWindow().ViewModel.DisableHiding();
                });
            });

            this.InitializeComponent();

            // receive IPC Message
            App.IPCMessageReceivedCallback = (string msg) =>
            {
                if (ShellPage.ShellHandler.IPCResponseHandleList != null)
                {
                    var success = JsonObject.TryParse(msg, out JsonObject json);
                    if (success)
                    {
                        foreach (Action<JsonObject> handle in ShellPage.ShellHandler.IPCResponseHandleList)
                        {
                            handle(json);
                        }
                    }
                    else
                    {
                        Logger.LogError("Failed to parse JSON from IPC message.");
                    }
                }
            };

            bootTime.Stop();

            PowerToysTelemetry.Log.WriteEvent(new SettingsBootEvent() { BootTimeMs = bootTime.ElapsedMilliseconds });
        }

        public void NavigateToSection(System.Type type)
        {
            ShellPage.Navigate(type);
        }

        public void CloseHiddenWindow()
        {
            var hWnd = WinRT.Interop.WindowNative.GetWindowHandle(this);
            if (!NativeMethods.IsWindowVisible(hWnd))
            {
                Close();
            }
        }

        private void Window_Closed(object sender, WindowEventArgs args)
        {
            var hWnd = WinRT.Interop.WindowNative.GetWindowHandle(this);
            Utils.SerializePlacement(hWnd);

            if (App.GetOobeWindow() == null)
            {
                App.ClearSettingsWindow();
            }
            else
            {
                args.Handled = true;
                NativeMethods.ShowWindow(hWnd, NativeMethods.SW_HIDE);
            }
        }

        internal void EnsurePageIsSelected()
        {
            ShellPage.EnsurePageIsSelected();
        }
    }
}<|MERGE_RESOLUTION|>--- conflicted
+++ resolved
@@ -80,89 +80,7 @@
             {
                 SettingsRepository<GeneralSettings> repository = SettingsRepository<GeneralSettings>.GetInstance(new SettingsUtils());
                 GeneralSettings generalSettingsConfig = repository.SettingsConfig;
-<<<<<<< HEAD
-                bool needToUpdate = false;
-                switch (module)
-                {
-                    case "AlwaysOnTop":
-                        needToUpdate = generalSettingsConfig.Enabled.AlwaysOnTop != isEnabled;
-                        generalSettingsConfig.Enabled.AlwaysOnTop = isEnabled; break;
-                    case "Awake":
-                        needToUpdate = generalSettingsConfig.Enabled.Awake != isEnabled;
-                        generalSettingsConfig.Enabled.Awake = isEnabled; break;
-                    case "CmdNotFound":
-                        needToUpdate = generalSettingsConfig.Enabled.CmdNotFound != isEnabled;
-                        generalSettingsConfig.Enabled.CmdNotFound = isEnabled; break;
-                    case "ColorPicker":
-                        needToUpdate = generalSettingsConfig.Enabled.ColorPicker != isEnabled;
-                        generalSettingsConfig.Enabled.ColorPicker = isEnabled; break;
-                    case "CropAndLock":
-                        needToUpdate = generalSettingsConfig.Enabled.CropAndLock != isEnabled;
-                        generalSettingsConfig.Enabled.CropAndLock = isEnabled; break;
-                    case "FancyZones":
-                        needToUpdate = generalSettingsConfig.Enabled.FancyZones != isEnabled;
-                        generalSettingsConfig.Enabled.FancyZones = isEnabled; break;
-                    case "FileLocksmith":
-                        needToUpdate = generalSettingsConfig.Enabled.FileLocksmith != isEnabled;
-                        generalSettingsConfig.Enabled.FileLocksmith = isEnabled; break;
-                    case "FindMyMouse":
-                        needToUpdate = generalSettingsConfig.Enabled.FindMyMouse != isEnabled;
-                        generalSettingsConfig.Enabled.FindMyMouse = isEnabled; break;
-                    case "Hosts":
-                        needToUpdate = generalSettingsConfig.Enabled.Hosts != isEnabled;
-                        generalSettingsConfig.Enabled.Hosts = isEnabled; break;
-                    case "ImageResizer":
-                        needToUpdate = generalSettingsConfig.Enabled.ImageResizer != isEnabled;
-                        generalSettingsConfig.Enabled.ImageResizer = isEnabled; break;
-                    case "KeyboardManager":
-                        needToUpdate = generalSettingsConfig.Enabled.KeyboardManager != isEnabled;
-                        generalSettingsConfig.Enabled.KeyboardManager = isEnabled; break;
-                    case "MouseHighlighter":
-                        needToUpdate = generalSettingsConfig.Enabled.MouseHighlighter != isEnabled;
-                        generalSettingsConfig.Enabled.MouseHighlighter = isEnabled; break;
-                    case "MouseJump":
-                        needToUpdate = generalSettingsConfig.Enabled.MouseJump != isEnabled;
-                        generalSettingsConfig.Enabled.MouseJump = isEnabled; break;
-                    case "MousePointerCrosshairs":
-                        needToUpdate = generalSettingsConfig.Enabled.MousePointerCrosshairs != isEnabled;
-                        generalSettingsConfig.Enabled.MousePointerCrosshairs = isEnabled; break;
-                    case "MouseWithoutBorders":
-                        needToUpdate = generalSettingsConfig.Enabled.MouseWithoutBorders != isEnabled;
-                        generalSettingsConfig.Enabled.MouseWithoutBorders = isEnabled; break;
-                    case "PastePlain":
-                        needToUpdate = generalSettingsConfig.Enabled.PastePlain != isEnabled;
-                        generalSettingsConfig.Enabled.PastePlain = isEnabled; break;
-                    case "Peek":
-                        needToUpdate = generalSettingsConfig.Enabled.Peek != isEnabled;
-                        generalSettingsConfig.Enabled.Peek = isEnabled; break;
-                    case "PowerRename":
-                        needToUpdate = generalSettingsConfig.Enabled.PowerRename != isEnabled;
-                        generalSettingsConfig.Enabled.PowerRename = isEnabled; break;
-                    case "PowerLauncher":
-                        needToUpdate = generalSettingsConfig.Enabled.PowerLauncher != isEnabled;
-                        generalSettingsConfig.Enabled.PowerLauncher = isEnabled; break;
-                    case "PowerAccent":
-                        needToUpdate = generalSettingsConfig.Enabled.PowerAccent != isEnabled;
-                        generalSettingsConfig.Enabled.PowerAccent = isEnabled; break;
-                    case "RegistryPreview":
-                        needToUpdate = generalSettingsConfig.Enabled.RegistryPreview != isEnabled;
-                        generalSettingsConfig.Enabled.RegistryPreview = isEnabled; break;
-                    case "MeasureTool":
-                        needToUpdate = generalSettingsConfig.Enabled.MeasureTool != isEnabled;
-                        generalSettingsConfig.Enabled.MeasureTool = isEnabled; break;
-                    case "ShortcutGuide":
-                        needToUpdate = generalSettingsConfig.Enabled.ShortcutGuide != isEnabled;
-                        generalSettingsConfig.Enabled.ShortcutGuide = isEnabled; break;
-                    case "PowerOCR":
-                        needToUpdate = generalSettingsConfig.Enabled.PowerOCR != isEnabled;
-                        generalSettingsConfig.Enabled.PowerOCR = isEnabled; break;
-                    case "VideoConference":
-                        needToUpdate = generalSettingsConfig.Enabled.VideoConference != isEnabled;
-                        generalSettingsConfig.Enabled.VideoConference = isEnabled; break;
-                }
-=======
                 bool needToUpdate = ModuleHelper.GetIsModuleEnabled(generalSettingsConfig, moduleType) != isEnabled;
->>>>>>> f30438b9
 
                 if (needToUpdate)
                 {
