--- conflicted
+++ resolved
@@ -2,13 +2,8 @@
 
     <ResourceDictionary.MergedDictionaries>
         <ResourceDictionary Source="ms-appx:///SettingsXAML/Controls/SettingsGroup/SettingsGroup.xaml" />
-<<<<<<< HEAD
         <ResourceDictionary Source="ms-appx:///SettingsXAML/Controls/GPOInfoControl.xaml" />
-        <ResourceDictionary Source="ms-appx:///SettingsXAML/Controls/IsEnabledTextBlock/IsEnabledTextBlock.xaml" />
-        <ResourceDictionary Source="ms-appx:///SettingsXAML/Controls/FlyoutMenuButton/FlyoutMenuButton.xaml" />
-=======
         <ResourceDictionary Source="ms-appx:///SettingsXAML/Controls/IsEnabledTextBlock.xaml" />
         <ResourceDictionary Source="ms-appx:///SettingsXAML/Controls/FlyoutMenuButton.xaml" />
->>>>>>> fed6e523
     </ResourceDictionary.MergedDictionaries>
 </ResourceDictionary>