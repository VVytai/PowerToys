﻿<Project Sdk="Microsoft.NET.Sdk">
<<<<<<< HEAD
  <!-- Look at Directory.Build.props in root for common stuff as well -->
  <Import Project="..\..\Common.Dotnet.CsWinRT.props" />
  <Import Project="..\..\Common.SelfContained.props" />

  <PropertyGroup>
    <OutputType>WinExe</OutputType>
    <RootNamespace>Microsoft.PowerToys.Settings.UI</RootNamespace>
    <ApplicationManifest>app.manifest</ApplicationManifest>
    <UseWinUI>true</UseWinUI>
    <EnablePreviewMsixTooling>true</EnablePreviewMsixTooling>
    <WindowsPackageType>None</WindowsPackageType>
    <AppendTargetFrameworkToOutputPath>false</AppendTargetFrameworkToOutputPath>
    <AppendRuntimeIdentifierToOutputPath>false</AppendRuntimeIdentifierToOutputPath>
    <ApplicationIcon>Assets\Settings\icon.ico</ApplicationIcon>
    <WindowsAppSDKSelfContained>true</WindowsAppSDKSelfContained>
    <!-- OutputPath looks like this because it has to be called both by settings and publish.cmd -->
    <OutputPath>..\..\..\$(Platform)\$(Configuration)\WinUI3Apps</OutputPath>
    <!-- MRT from windows app sdk will search for a pri file with the same name of the module before defaulting to resources.pri -->
    <ProjectPriFileName>PowerToys.Settings.pri</ProjectPriFileName>
  </PropertyGroup>

  <ItemGroup>
    <Content Remove="Assets\world_cities.csv" />
  </ItemGroup>
  <ItemGroup>
    <None Remove="Assets\Settings\Icons\LightSwitch.png" />
    <None Remove="Assets\Settings\Modules\APDialog.dark.png" />
    <None Remove="Assets\Settings\Modules\APDialog.light.png" />
    <None Remove="SettingsXAML\Controls\Dashboard\CheckUpdateControl.xaml" />
    <None Remove="SettingsXAML\Controls\Dashboard\ShortcutConflictControl.xaml" />
    <None Remove="SettingsXAML\Controls\KeyVisual\KeyCharPresenter.xaml" />
    <None Remove="SettingsXAML\Controls\Timeline\Timeline.xaml" />
    <None Remove="SettingsXAML\Controls\Timeline\TimelineStyles.xaml" />
  </ItemGroup>
  <ItemGroup>
    <Page Remove="SettingsXAML\App.xaml" />
  </ItemGroup>
  <ItemGroup>
    <ApplicationDefinition Include="SettingsXAML\App.xaml" />
  </ItemGroup>


  <!-- See https://learn.microsoft.com/windows/apps/develop/platform/csharp-winrt/net-projection-from-cppwinrt-component for more info -->
  <PropertyGroup>
    <CsWinRTIncludes>PowerToys.GPOWrapper;PowerToys.ZoomItSettingsInterop</CsWinRTIncludes>
    <CsWinRTGeneratedFilesDir>$(OutDir)</CsWinRTGeneratedFilesDir>
    <ErrorOnDuplicatePublishOutputFiles>false</ErrorOnDuplicatePublishOutputFiles>
  </PropertyGroup>

  <ItemGroup>
    <Content Include="Assets\Settings\SplashScreen.scale-200.png" />
    <Content Include="Assets\Settings\LockScreenLogo.scale-200.png" />
    <Content Include="Assets\Settings\Square150x150Logo.scale-200.png" />
    <Content Include="Assets\Settings\Square44x44Logo.scale-200.png" />
    <Content Include="Assets\Settings\Square44x44Logo.targetsize-24_altform-unplated.png" />
    <Content Include="Assets\Settings\StoreLogo.png" />
    <Content Include="Assets\Settings\Wide310x150Logo.scale-200.png" />
  </ItemGroup>

  <ItemGroup>
    <EmbeddedResource Include="Images\MouseJump-Desktop.png" />
  </ItemGroup>

  <ItemGroup>
    <PackageReference Include="CommunityToolkit.WinUI.Controls.Segmented" />
    <PackageReference Include="CommunityToolkit.WinUI.Controls.SettingsControls" />
    <PackageReference Include="CommunityToolkit.WinUI.Controls.Primitives" />
    <PackageReference Include="CommunityToolkit.WinUI.Animations" />
    <PackageReference Include="CommunityToolkit.WinUI.Extensions" />
    <PackageReference Include="CommunityToolkit.WinUI.Converters" />
    <PackageReference Include="CommunityToolkit.WinUI.UI.Controls.Markdown" />
    <PackageReference Include="System.Net.Http" />
    <PackageReference Include="System.Private.Uri" />
    <PackageReference Include="System.Text.RegularExpressions" />
    <PackageReference Include="WinUIEx" />
    <!-- Including MessagePack to force version, since it's used by StreamJsonRpc but contains vulnerabilities. After StreamJsonRpc updates the version of MessagePack, we can upgrade StreamJsonRpc instead. -->
    <PackageReference Include="MessagePack" />
    <PackageReference Include="Microsoft.WindowsAppSDK" />
    <PackageReference Include="Microsoft.Windows.SDK.BuildTools" />
    <PackageReference Include="Microsoft.Xaml.Behaviors.WinUI.Managed" />
    <PackageReference Include="StreamJsonRpc" />
    <!-- HACK: Microsoft.Extensions.Hosting is referenced, even if it is not used, to force dll versions to be the same as in other projects. Really only needed since the Experimentation APIs that are added in CI reference some net standard 2.0 assemblies. -->
    <PackageReference Include="Microsoft.Extensions.Hosting" />
    <!-- HACK: To make sure the version pulled in by Microsoft.Extensions.Hosting is current. -->
    <PackageReference Include="System.Text.Json" />
    <!-- This line forces the WebView2 version used by Windows App SDK to be the one we expect from Directory.Packages.props . -->
    <PackageReference Include="Microsoft.Web.WebView2" />
    <!-- HACK: CmdPal uses CommunityToolkit.Common directly. Align the version. -->
    <PackageReference Include="CommunityToolkit.Common" />
    <!-- HACK: MWB and Advanced Paste. Align the version.  got flagged when https://github.com/microsoft/PowerToys/pull/38779 was done -->
    <PackageReference Include="Microsoft.Bcl.AsyncInterfaces" />
    <Manifest Include="$(ApplicationManifest)" />
  </ItemGroup>
  <!-- Defining the "Msix" ProjectCapability here allows the Single-project MSIX Packaging
       Tools extension to be activated for this project even if the Windows App SDK Nuget
       package has not yet been restored -->

  <ItemGroup Condition="'$(DisableMsixProjectCapabilityAddedByProject)'!='true' and '$(EnablePreviewMsixTooling)'=='true'">
    <ProjectCapability Include="Msix" />
  </ItemGroup>

  <ItemGroup>
    <!-- HACK: Common.UI is referenced, even if it is not used, to force dll versions to be the same as in other projects that use it. It's still unclear why this is the case, but this is need for flattening the install directory. -->
    <ProjectReference Include="..\..\common\Common.UI\Common.UI.csproj" />
    <ProjectReference Include="..\..\common\AllExperiments\AllExperiments.csproj" />
    <ProjectReference Include="..\..\common\GPOWrapper\GPOWrapper.vcxproj" />
    <ProjectReference Include="..\..\common\interop\PowerToys.Interop.vcxproj" />
    <ProjectReference Include="..\..\modules\ZoomIt\ZoomItSettingsInterop\ZoomItSettingsInterop.vcxproj" />
    <ProjectReference Include="..\..\common\ManagedCommon\ManagedCommon.csproj" />
    <ProjectReference Include="..\..\common\ManagedTelemetry\Telemetry\ManagedTelemetry.csproj" />
    <ProjectReference Include="..\..\modules\MouseUtils\MouseJump.Common\MouseJump.Common.csproj" />
    <ProjectReference Include="..\Settings.UI.Library\Settings.UI.Library.csproj" />
  </ItemGroup>

  <PropertyGroup>
    <!-- TODO: fix issues and reenable -->
    <!-- These are caused by streamjsonrpc dependency on Microsoft.VisualStudio.Threading.Analyzers -->
    <!-- We might want to add that to the project and fix the issues as well -->
    <NoWarn>VSTHRD002;VSTHRD110;VSTHRD100;VSTHRD200;VSTHRD101</NoWarn>
  </PropertyGroup>

  <ItemGroup>
    <None Update="Assets\Settings\icon.ico">
      <CopyToOutputDirectory>Always</CopyToOutputDirectory>
    </None>
  </ItemGroup>

  <ItemGroup>
    <None Update="Assets\Settings\Scripts\CheckCmdNotFoundRequirements.ps1">
      <CopyToOutputDirectory>Always</CopyToOutputDirectory>
    </None>
    <None Update="Assets\Settings\Scripts\InstallWinGetClientModule.ps1">
      <CopyToOutputDirectory>Always</CopyToOutputDirectory>
    </None>
    <None Update="Assets\Settings\Scripts\InstallPowerShell7.ps1">
      <CopyToOutputDirectory>Always</CopyToOutputDirectory>
    </None>
    <None Update="Assets\Settings\Scripts\EnableModule.ps1">
      <CopyToOutputDirectory>Always</CopyToOutputDirectory>
    </None>
    <None Update="Assets\Settings\Scripts\DisableModule.ps1">
      <CopyToOutputDirectory>Always</CopyToOutputDirectory>
    </None>
    <None Update="Assets\world_cities.csv">
      <CopyToOutputDirectory>Always</CopyToOutputDirectory>
    </None>
    <Page Update="SettingsXAML\Controls\Timeline\TimelineStyles.xaml">
      <Generator>MSBuild:Compile</Generator>
    </Page>
    <Page Update="SettingsXAML\Controls\Timeline\Timeline.xaml">
      <Generator>MSBuild:Compile</Generator>
    </Page>
    <Page Update="SettingsXAML\Views\LightSwitchPage.xaml">
      <Generator>MSBuild:Compile</Generator>
    </Page>
    <Page Update="SettingsXAML\Controls\KeyVisual\KeyCharPresenter.xaml">
      <Generator>MSBuild:Compile</Generator>
    </Page>
    <Page Update="SettingsXAML\Controls\Dashboard\ShortcutConflictControl.xaml">
      <Generator>MSBuild:Compile</Generator>
    </Page>
    <Page Update="SettingsXAML\Controls\Dashboard\CheckUpdateControl.xaml">
      <Generator>MSBuild:Compile</Generator>
    </Page>
  </ItemGroup>

  <ItemGroup>
    <Page Update="SettingsXAML\OOBE\Views\OobeWorkspaces.xaml">
      <XamlRuntime>$(DefaultXamlRuntime)</XamlRuntime>
    </Page>
    <Page Update="SettingsXAML\Panels\MouseJumpPanel.xaml">
      <XamlRuntime>$(DefaultXamlRuntime)</XamlRuntime>
    </Page>
    <Page Update="SettingsXAML\Views\WorkspacesPage.xaml">
      <XamlRuntime>$(DefaultXamlRuntime)</XamlRuntime>
    </Page>
  </ItemGroup>
=======
	<!-- Look at Directory.Build.props in root for common stuff as well -->
	<Import Project="..\..\Common.Dotnet.CsWinRT.props" />
	<Import Project="..\..\Common.SelfContained.props" />
>>>>>>> 09a12170

	<PropertyGroup>
		<OutputType>WinExe</OutputType>
		<RootNamespace>Microsoft.PowerToys.Settings.UI</RootNamespace>
		<ApplicationManifest>app.manifest</ApplicationManifest>
		<UseWinUI>true</UseWinUI>
		<EnablePreviewMsixTooling>true</EnablePreviewMsixTooling>
		<WindowsPackageType>None</WindowsPackageType>
		<AppendTargetFrameworkToOutputPath>false</AppendTargetFrameworkToOutputPath>
		<AppendRuntimeIdentifierToOutputPath>false</AppendRuntimeIdentifierToOutputPath>
		<ApplicationIcon>Assets\Settings\icon.ico</ApplicationIcon>
		<WindowsAppSDKSelfContained>true</WindowsAppSDKSelfContained>
		<!-- OutputPath looks like this because it has to be called both by settings and publish.cmd -->
		<OutputPath>..\..\..\$(Platform)\$(Configuration)\WinUI3Apps</OutputPath>
		<!-- MRT from windows app sdk will search for a pri file with the same name of the module before defaulting to resources.pri -->
		<ProjectPriFileName>PowerToys.Settings.pri</ProjectPriFileName>
	</PropertyGroup>
	<ItemGroup>
		<None Remove="Assets\Settings\Modules\APDialog.dark.png" />
		<None Remove="Assets\Settings\Modules\APDialog.light.png" />
		<None Remove="SettingsXAML\Controls\Dashboard\CheckUpdateControl.xaml" />
		<None Remove="SettingsXAML\Controls\Dashboard\ShortcutConflictControl.xaml" />
		<None Remove="SettingsXAML\Controls\KeyVisual\KeyCharPresenter.xaml" />
		<None Remove="SettingsXAML\Controls\TitleBar\TitleBar.xaml" />
	</ItemGroup>
	<ItemGroup>
		<Page Remove="SettingsXAML\App.xaml" />
	</ItemGroup>
	<ItemGroup>
		<ApplicationDefinition Include="SettingsXAML\App.xaml" />
	</ItemGroup>


	<!-- See https://learn.microsoft.com/windows/apps/develop/platform/csharp-winrt/net-projection-from-cppwinrt-component for more info -->
	<PropertyGroup>
		<CsWinRTIncludes>PowerToys.GPOWrapper;PowerToys.ZoomItSettingsInterop</CsWinRTIncludes>
		<CsWinRTGeneratedFilesDir>$(OutDir)</CsWinRTGeneratedFilesDir>
		<ErrorOnDuplicatePublishOutputFiles>false</ErrorOnDuplicatePublishOutputFiles>
	</PropertyGroup>

	<ItemGroup>
		<Content Include="Assets\Settings\SplashScreen.scale-200.png" />
		<Content Include="Assets\Settings\LockScreenLogo.scale-200.png" />
		<Content Include="Assets\Settings\Square150x150Logo.scale-200.png" />
		<Content Include="Assets\Settings\Square44x44Logo.scale-200.png" />
		<Content Include="Assets\Settings\Square44x44Logo.targetsize-24_altform-unplated.png" />
		<Content Include="Assets\Settings\StoreLogo.png" />
		<Content Include="Assets\Settings\Wide310x150Logo.scale-200.png" />
	</ItemGroup>

	<ItemGroup>
		<EmbeddedResource Include="Images\MouseJump-Desktop.png" />
	</ItemGroup>

	<ItemGroup>
		<PackageReference Include="CommunityToolkit.WinUI.Controls.Segmented" />
		<PackageReference Include="CommunityToolkit.WinUI.Controls.SettingsControls" />
		<PackageReference Include="CommunityToolkit.WinUI.Controls.Primitives" />
		<PackageReference Include="CommunityToolkit.WinUI.Animations" />
		<PackageReference Include="CommunityToolkit.WinUI.Extensions" />
		<PackageReference Include="CommunityToolkit.WinUI.Converters" />
		<PackageReference Include="CommunityToolkit.WinUI.UI.Controls.Markdown" />
		<PackageReference Include="System.Net.Http" />
		<PackageReference Include="System.Private.Uri" />
		<PackageReference Include="System.Text.RegularExpressions" />
		<PackageReference Include="WinUIEx" />
		<!-- Including MessagePack to force version, since it's used by StreamJsonRpc but contains vulnerabilities. After StreamJsonRpc updates the version of MessagePack, we can upgrade StreamJsonRpc instead. -->
		<PackageReference Include="MessagePack" />
		<PackageReference Include="Microsoft.WindowsAppSDK" />
		<PackageReference Include="Microsoft.Windows.SDK.BuildTools" />
		<PackageReference Include="Microsoft.Xaml.Behaviors.WinUI.Managed" />
		<PackageReference Include="StreamJsonRpc" />
		<!-- HACK: Microsoft.Extensions.Hosting is referenced, even if it is not used, to force dll versions to be the same as in other projects. Really only needed since the Experimentation APIs that are added in CI reference some net standard 2.0 assemblies. -->
		<PackageReference Include="Microsoft.Extensions.Hosting" />
		<!-- HACK: To make sure the version pulled in by Microsoft.Extensions.Hosting is current. -->
		<PackageReference Include="System.Text.Json" />
		<!-- This line forces the WebView2 version used by Windows App SDK to be the one we expect from Directory.Packages.props . -->
		<PackageReference Include="Microsoft.Web.WebView2" />
		<!-- HACK: CmdPal uses CommunityToolkit.Common directly. Align the version. -->
		<PackageReference Include="CommunityToolkit.Common" />
		<!-- HACK: MWB and Advanced Paste. Align the version.  got flagged when https://github.com/microsoft/PowerToys/pull/38779 was done -->
		<PackageReference Include="Microsoft.Bcl.AsyncInterfaces" />
		<Manifest Include="$(ApplicationManifest)" />
	</ItemGroup>
	<!-- Defining the "Msix" ProjectCapability here allows the Single-project MSIX Packaging
		   Tools extension to be activated for this project even if the Windows App SDK Nuget
		   package has not yet been restored -->

	<ItemGroup Condition="'$(DisableMsixProjectCapabilityAddedByProject)'!='true' and '$(EnablePreviewMsixTooling)'=='true'">
		<ProjectCapability Include="Msix" />
	</ItemGroup>

	<ItemGroup>
		<!-- HACK: Common.UI is referenced, even if it is not used, to force dll versions to be the same as in other projects that use it. It's still unclear why this is the case, but this is need for flattening the install directory. -->
		<ProjectReference Include="..\..\common\Common.Search\Common.Search.csproj" />
		<ProjectReference Include="..\..\common\Common.UI\Common.UI.csproj" />
		<ProjectReference Include="..\..\common\AllExperiments\AllExperiments.csproj" />
		<ProjectReference Include="..\..\common\GPOWrapper\GPOWrapper.vcxproj" />
		<ProjectReference Include="..\..\common\interop\PowerToys.Interop.vcxproj" />
		<ProjectReference Include="..\..\modules\ZoomIt\ZoomItSettingsInterop\ZoomItSettingsInterop.vcxproj" />
		<ProjectReference Include="..\..\common\ManagedCommon\ManagedCommon.csproj" />
		<ProjectReference Include="..\..\common\ManagedTelemetry\Telemetry\ManagedTelemetry.csproj" />
		<ProjectReference Include="..\..\modules\MouseUtils\MouseJump.Common\MouseJump.Common.csproj" />
		<ProjectReference Include="..\Settings.UI.Library\Settings.UI.Library.csproj" />
	</ItemGroup>

	<!-- XamlIndexBuilder now outputs directly to Assets\Settings -->
	<PropertyGroup>
		<GeneratedJsonFile>$(MSBuildProjectDirectory)\Assets\Settings\search.index.json</GeneratedJsonFile>
	</PropertyGroup>

	<!-- No RID/Platform plumbing needed here. XamlIndexBuilder handles generation after its own Build. -->

	<PropertyGroup>
		<!-- TODO: fix issues and reenable -->
		<!-- These are caused by streamjsonrpc dependency on Microsoft.VisualStudio.Threading.Analyzers -->
		<!-- We might want to add that to the project and fix the issues as well -->
		<NoWarn>VSTHRD002;VSTHRD110;VSTHRD100;VSTHRD200;VSTHRD101</NoWarn>
	</PropertyGroup>

	<!-- Removed hard-coded resource exclusion. -->

	<ItemGroup>
		<!-- Ensure the generated search index is present in the project; only if it exists to prevent CS1566 in clean CI -->
		<Content Include="$(GeneratedJsonFile)" Condition="Exists('$(GeneratedJsonFile)')">
			<CopyToOutputDirectory>Always</CopyToOutputDirectory>
		</Content>
		<!-- Embed the generated search index; logical name must match PrebuiltIndexResourceName -->
		<EmbeddedResource Include="$(GeneratedJsonFile)" Condition="Exists('$(GeneratedJsonFile)')">
			<LogicalName>Microsoft.PowerToys.Settings.UI.Assets.search.index.json</LogicalName>
		</EmbeddedResource>
	</ItemGroup>

	<ItemGroup>
		<None Update="Assets\Settings\icon.ico">
			<CopyToOutputDirectory>Always</CopyToOutputDirectory>
		</None>
	</ItemGroup>

	<ItemGroup>
		<None Update="Assets\Settings\Scripts\CheckCmdNotFoundRequirements.ps1">
			<CopyToOutputDirectory>Always</CopyToOutputDirectory>
		</None>
		<None Update="Assets\Settings\Scripts\InstallWinGetClientModule.ps1">
			<CopyToOutputDirectory>Always</CopyToOutputDirectory>
		</None>
		<None Update="Assets\Settings\Scripts\InstallPowerShell7.ps1">
			<CopyToOutputDirectory>Always</CopyToOutputDirectory>
		</None>
		<None Update="Assets\Settings\Scripts\EnableModule.ps1">
			<CopyToOutputDirectory>Always</CopyToOutputDirectory>
		</None>
		<None Update="Assets\Settings\Scripts\DisableModule.ps1">
			<CopyToOutputDirectory>Always</CopyToOutputDirectory>
		</None>		<Page Update="SettingsXAML\Controls\TitleBar\TitleBar.xaml">
		</Page>
		<Page Update="SettingsXAML\Controls\KeyVisual\KeyCharPresenter.xaml">
			<Generator>MSBuild:Compile</Generator>
		</Page>
		<Page Update="SettingsXAML\Controls\Dashboard\ShortcutConflictControl.xaml">
			<Generator>MSBuild:Compile</Generator>
		</Page>
		<Page Update="SettingsXAML\Controls\Dashboard\CheckUpdateControl.xaml">
			<Generator>MSBuild:Compile</Generator>
		</Page>
	</ItemGroup>

	<ItemGroup>
		<Page Update="SettingsXAML\OOBE\Views\OobeWorkspaces.xaml">
			<XamlRuntime>$(DefaultXamlRuntime)</XamlRuntime>
		</Page>
		<Page Update="SettingsXAML\Panels\MouseJumpPanel.xaml">
			<XamlRuntime>$(DefaultXamlRuntime)</XamlRuntime>
		</Page>
		<Page Update="SettingsXAML\Views\WorkspacesPage.xaml">
			<XamlRuntime>$(DefaultXamlRuntime)</XamlRuntime>
		</Page>
	</ItemGroup>

	<Target Name="BuildXamlIndexBeforeSettings" BeforeTargets="CoreCompile">
		<Message Importance="high" Text="[Settings] Building XamlIndexBuilder prior to compile. Views='$(MSBuildProjectDirectory)\SettingsXAML\Views' Out='$(GeneratedJsonFile)'" />
		<MSBuild Projects="..\Settings.UI.XamlIndexBuilder\Settings.UI.XamlIndexBuilder.csproj" Targets="Build" Properties="Configuration=$(Configuration);Platform=Any CPU;TargetFramework=net9.0;XamlViewsDir=$(MSBuildProjectDirectory)\SettingsXAML\Views;GeneratedJsonFile=$(GeneratedJsonFile)" />
	</Target>
</Project><|MERGE_RESOLUTION|>--- conflicted
+++ resolved
@@ -1,8 +1,7 @@
 ﻿<Project Sdk="Microsoft.NET.Sdk">
-<<<<<<< HEAD
-  <!-- Look at Directory.Build.props in root for common stuff as well -->
-  <Import Project="..\..\Common.Dotnet.CsWinRT.props" />
-  <Import Project="..\..\Common.SelfContained.props" />
+	<!-- Look at Directory.Build.props in root for common stuff as well -->
+	<Import Project="..\..\Common.Dotnet.CsWinRT.props" />
+	<Import Project="..\..\Common.SelfContained.props" />
 
   <PropertyGroup>
     <OutputType>WinExe</OutputType>
@@ -31,6 +30,7 @@
     <None Remove="SettingsXAML\Controls\Dashboard\CheckUpdateControl.xaml" />
     <None Remove="SettingsXAML\Controls\Dashboard\ShortcutConflictControl.xaml" />
     <None Remove="SettingsXAML\Controls\KeyVisual\KeyCharPresenter.xaml" />
+    <None Remove="SettingsXAML\Controls\TitleBar\TitleBar.xaml" />
     <None Remove="SettingsXAML\Controls\Timeline\Timeline.xaml" />
     <None Remove="SettingsXAML\Controls\Timeline\TimelineStyles.xaml" />
   </ItemGroup>
@@ -40,179 +40,6 @@
   <ItemGroup>
     <ApplicationDefinition Include="SettingsXAML\App.xaml" />
   </ItemGroup>
-
-
-  <!-- See https://learn.microsoft.com/windows/apps/develop/platform/csharp-winrt/net-projection-from-cppwinrt-component for more info -->
-  <PropertyGroup>
-    <CsWinRTIncludes>PowerToys.GPOWrapper;PowerToys.ZoomItSettingsInterop</CsWinRTIncludes>
-    <CsWinRTGeneratedFilesDir>$(OutDir)</CsWinRTGeneratedFilesDir>
-    <ErrorOnDuplicatePublishOutputFiles>false</ErrorOnDuplicatePublishOutputFiles>
-  </PropertyGroup>
-
-  <ItemGroup>
-    <Content Include="Assets\Settings\SplashScreen.scale-200.png" />
-    <Content Include="Assets\Settings\LockScreenLogo.scale-200.png" />
-    <Content Include="Assets\Settings\Square150x150Logo.scale-200.png" />
-    <Content Include="Assets\Settings\Square44x44Logo.scale-200.png" />
-    <Content Include="Assets\Settings\Square44x44Logo.targetsize-24_altform-unplated.png" />
-    <Content Include="Assets\Settings\StoreLogo.png" />
-    <Content Include="Assets\Settings\Wide310x150Logo.scale-200.png" />
-  </ItemGroup>
-
-  <ItemGroup>
-    <EmbeddedResource Include="Images\MouseJump-Desktop.png" />
-  </ItemGroup>
-
-  <ItemGroup>
-    <PackageReference Include="CommunityToolkit.WinUI.Controls.Segmented" />
-    <PackageReference Include="CommunityToolkit.WinUI.Controls.SettingsControls" />
-    <PackageReference Include="CommunityToolkit.WinUI.Controls.Primitives" />
-    <PackageReference Include="CommunityToolkit.WinUI.Animations" />
-    <PackageReference Include="CommunityToolkit.WinUI.Extensions" />
-    <PackageReference Include="CommunityToolkit.WinUI.Converters" />
-    <PackageReference Include="CommunityToolkit.WinUI.UI.Controls.Markdown" />
-    <PackageReference Include="System.Net.Http" />
-    <PackageReference Include="System.Private.Uri" />
-    <PackageReference Include="System.Text.RegularExpressions" />
-    <PackageReference Include="WinUIEx" />
-    <!-- Including MessagePack to force version, since it's used by StreamJsonRpc but contains vulnerabilities. After StreamJsonRpc updates the version of MessagePack, we can upgrade StreamJsonRpc instead. -->
-    <PackageReference Include="MessagePack" />
-    <PackageReference Include="Microsoft.WindowsAppSDK" />
-    <PackageReference Include="Microsoft.Windows.SDK.BuildTools" />
-    <PackageReference Include="Microsoft.Xaml.Behaviors.WinUI.Managed" />
-    <PackageReference Include="StreamJsonRpc" />
-    <!-- HACK: Microsoft.Extensions.Hosting is referenced, even if it is not used, to force dll versions to be the same as in other projects. Really only needed since the Experimentation APIs that are added in CI reference some net standard 2.0 assemblies. -->
-    <PackageReference Include="Microsoft.Extensions.Hosting" />
-    <!-- HACK: To make sure the version pulled in by Microsoft.Extensions.Hosting is current. -->
-    <PackageReference Include="System.Text.Json" />
-    <!-- This line forces the WebView2 version used by Windows App SDK to be the one we expect from Directory.Packages.props . -->
-    <PackageReference Include="Microsoft.Web.WebView2" />
-    <!-- HACK: CmdPal uses CommunityToolkit.Common directly. Align the version. -->
-    <PackageReference Include="CommunityToolkit.Common" />
-    <!-- HACK: MWB and Advanced Paste. Align the version.  got flagged when https://github.com/microsoft/PowerToys/pull/38779 was done -->
-    <PackageReference Include="Microsoft.Bcl.AsyncInterfaces" />
-    <Manifest Include="$(ApplicationManifest)" />
-  </ItemGroup>
-  <!-- Defining the "Msix" ProjectCapability here allows the Single-project MSIX Packaging
-       Tools extension to be activated for this project even if the Windows App SDK Nuget
-       package has not yet been restored -->
-
-  <ItemGroup Condition="'$(DisableMsixProjectCapabilityAddedByProject)'!='true' and '$(EnablePreviewMsixTooling)'=='true'">
-    <ProjectCapability Include="Msix" />
-  </ItemGroup>
-
-  <ItemGroup>
-    <!-- HACK: Common.UI is referenced, even if it is not used, to force dll versions to be the same as in other projects that use it. It's still unclear why this is the case, but this is need for flattening the install directory. -->
-    <ProjectReference Include="..\..\common\Common.UI\Common.UI.csproj" />
-    <ProjectReference Include="..\..\common\AllExperiments\AllExperiments.csproj" />
-    <ProjectReference Include="..\..\common\GPOWrapper\GPOWrapper.vcxproj" />
-    <ProjectReference Include="..\..\common\interop\PowerToys.Interop.vcxproj" />
-    <ProjectReference Include="..\..\modules\ZoomIt\ZoomItSettingsInterop\ZoomItSettingsInterop.vcxproj" />
-    <ProjectReference Include="..\..\common\ManagedCommon\ManagedCommon.csproj" />
-    <ProjectReference Include="..\..\common\ManagedTelemetry\Telemetry\ManagedTelemetry.csproj" />
-    <ProjectReference Include="..\..\modules\MouseUtils\MouseJump.Common\MouseJump.Common.csproj" />
-    <ProjectReference Include="..\Settings.UI.Library\Settings.UI.Library.csproj" />
-  </ItemGroup>
-
-  <PropertyGroup>
-    <!-- TODO: fix issues and reenable -->
-    <!-- These are caused by streamjsonrpc dependency on Microsoft.VisualStudio.Threading.Analyzers -->
-    <!-- We might want to add that to the project and fix the issues as well -->
-    <NoWarn>VSTHRD002;VSTHRD110;VSTHRD100;VSTHRD200;VSTHRD101</NoWarn>
-  </PropertyGroup>
-
-  <ItemGroup>
-    <None Update="Assets\Settings\icon.ico">
-      <CopyToOutputDirectory>Always</CopyToOutputDirectory>
-    </None>
-  </ItemGroup>
-
-  <ItemGroup>
-    <None Update="Assets\Settings\Scripts\CheckCmdNotFoundRequirements.ps1">
-      <CopyToOutputDirectory>Always</CopyToOutputDirectory>
-    </None>
-    <None Update="Assets\Settings\Scripts\InstallWinGetClientModule.ps1">
-      <CopyToOutputDirectory>Always</CopyToOutputDirectory>
-    </None>
-    <None Update="Assets\Settings\Scripts\InstallPowerShell7.ps1">
-      <CopyToOutputDirectory>Always</CopyToOutputDirectory>
-    </None>
-    <None Update="Assets\Settings\Scripts\EnableModule.ps1">
-      <CopyToOutputDirectory>Always</CopyToOutputDirectory>
-    </None>
-    <None Update="Assets\Settings\Scripts\DisableModule.ps1">
-      <CopyToOutputDirectory>Always</CopyToOutputDirectory>
-    </None>
-    <None Update="Assets\world_cities.csv">
-      <CopyToOutputDirectory>Always</CopyToOutputDirectory>
-    </None>
-    <Page Update="SettingsXAML\Controls\Timeline\TimelineStyles.xaml">
-      <Generator>MSBuild:Compile</Generator>
-    </Page>
-    <Page Update="SettingsXAML\Controls\Timeline\Timeline.xaml">
-      <Generator>MSBuild:Compile</Generator>
-    </Page>
-    <Page Update="SettingsXAML\Views\LightSwitchPage.xaml">
-      <Generator>MSBuild:Compile</Generator>
-    </Page>
-    <Page Update="SettingsXAML\Controls\KeyVisual\KeyCharPresenter.xaml">
-      <Generator>MSBuild:Compile</Generator>
-    </Page>
-    <Page Update="SettingsXAML\Controls\Dashboard\ShortcutConflictControl.xaml">
-      <Generator>MSBuild:Compile</Generator>
-    </Page>
-    <Page Update="SettingsXAML\Controls\Dashboard\CheckUpdateControl.xaml">
-      <Generator>MSBuild:Compile</Generator>
-    </Page>
-  </ItemGroup>
-
-  <ItemGroup>
-    <Page Update="SettingsXAML\OOBE\Views\OobeWorkspaces.xaml">
-      <XamlRuntime>$(DefaultXamlRuntime)</XamlRuntime>
-    </Page>
-    <Page Update="SettingsXAML\Panels\MouseJumpPanel.xaml">
-      <XamlRuntime>$(DefaultXamlRuntime)</XamlRuntime>
-    </Page>
-    <Page Update="SettingsXAML\Views\WorkspacesPage.xaml">
-      <XamlRuntime>$(DefaultXamlRuntime)</XamlRuntime>
-    </Page>
-  </ItemGroup>
-=======
-	<!-- Look at Directory.Build.props in root for common stuff as well -->
-	<Import Project="..\..\Common.Dotnet.CsWinRT.props" />
-	<Import Project="..\..\Common.SelfContained.props" />
->>>>>>> 09a12170
-
-	<PropertyGroup>
-		<OutputType>WinExe</OutputType>
-		<RootNamespace>Microsoft.PowerToys.Settings.UI</RootNamespace>
-		<ApplicationManifest>app.manifest</ApplicationManifest>
-		<UseWinUI>true</UseWinUI>
-		<EnablePreviewMsixTooling>true</EnablePreviewMsixTooling>
-		<WindowsPackageType>None</WindowsPackageType>
-		<AppendTargetFrameworkToOutputPath>false</AppendTargetFrameworkToOutputPath>
-		<AppendRuntimeIdentifierToOutputPath>false</AppendRuntimeIdentifierToOutputPath>
-		<ApplicationIcon>Assets\Settings\icon.ico</ApplicationIcon>
-		<WindowsAppSDKSelfContained>true</WindowsAppSDKSelfContained>
-		<!-- OutputPath looks like this because it has to be called both by settings and publish.cmd -->
-		<OutputPath>..\..\..\$(Platform)\$(Configuration)\WinUI3Apps</OutputPath>
-		<!-- MRT from windows app sdk will search for a pri file with the same name of the module before defaulting to resources.pri -->
-		<ProjectPriFileName>PowerToys.Settings.pri</ProjectPriFileName>
-	</PropertyGroup>
-	<ItemGroup>
-		<None Remove="Assets\Settings\Modules\APDialog.dark.png" />
-		<None Remove="Assets\Settings\Modules\APDialog.light.png" />
-		<None Remove="SettingsXAML\Controls\Dashboard\CheckUpdateControl.xaml" />
-		<None Remove="SettingsXAML\Controls\Dashboard\ShortcutConflictControl.xaml" />
-		<None Remove="SettingsXAML\Controls\KeyVisual\KeyCharPresenter.xaml" />
-		<None Remove="SettingsXAML\Controls\TitleBar\TitleBar.xaml" />
-	</ItemGroup>
-	<ItemGroup>
-		<Page Remove="SettingsXAML\App.xaml" />
-	</ItemGroup>
-	<ItemGroup>
-		<ApplicationDefinition Include="SettingsXAML\App.xaml" />
-	</ItemGroup>
 
 
 	<!-- See https://learn.microsoft.com/windows/apps/develop/platform/csharp-winrt/net-projection-from-cppwinrt-component for more info -->
@@ -321,6 +148,44 @@
 		</None>
 	</ItemGroup>
 
+  <ItemGroup>
+    <None Update="Assets\Settings\Scripts\CheckCmdNotFoundRequirements.ps1">
+      <CopyToOutputDirectory>Always</CopyToOutputDirectory>
+    </None>
+    <None Update="Assets\Settings\Scripts\InstallWinGetClientModule.ps1">
+      <CopyToOutputDirectory>Always</CopyToOutputDirectory>
+    </None>
+    <None Update="Assets\Settings\Scripts\InstallPowerShell7.ps1">
+      <CopyToOutputDirectory>Always</CopyToOutputDirectory>
+    </None>
+    <None Update="Assets\Settings\Scripts\EnableModule.ps1">
+      <CopyToOutputDirectory>Always</CopyToOutputDirectory>
+    </None>
+    <None Update="Assets\Settings\Scripts\DisableModule.ps1">
+      <CopyToOutputDirectory>Always</CopyToOutputDirectory>
+    </None>
+    <None Update="Assets\world_cities.csv">
+      <CopyToOutputDirectory>Always</CopyToOutputDirectory>
+    </None>
+    <Page Update="SettingsXAML\Controls\Timeline\TimelineStyles.xaml">
+      <Generator>MSBuild:Compile</Generator>
+    </Page>
+    <Page Update="SettingsXAML\Controls\Timeline\Timeline.xaml">
+      <Generator>MSBuild:Compile</Generator>
+    </Page>
+    <Page Update="SettingsXAML\Views\LightSwitchPage.xaml">
+      <Generator>MSBuild:Compile</Generator>
+    </Page>
+    <Page Update="SettingsXAML\Controls\KeyVisual\KeyCharPresenter.xaml">
+      <Generator>MSBuild:Compile</Generator>
+    </Page>
+    <Page Update="SettingsXAML\Controls\Dashboard\ShortcutConflictControl.xaml">
+      <Generator>MSBuild:Compile</Generator>
+    </Page>
+    <Page Update="SettingsXAML\Controls\Dashboard\CheckUpdateControl.xaml">
+      <Generator>MSBuild:Compile</Generator>
+    </Page>
+  </ItemGroup>
 	<ItemGroup>
 		<None Update="Assets\Settings\Scripts\CheckCmdNotFoundRequirements.ps1">
 			<CopyToOutputDirectory>Always</CopyToOutputDirectory>
