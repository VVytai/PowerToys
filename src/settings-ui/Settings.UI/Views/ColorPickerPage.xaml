<Page
    x:Class="Microsoft.PowerToys.Settings.UI.Views.ColorPickerPage"
    xmlns="http://schemas.microsoft.com/winfx/2006/xaml/presentation"
    xmlns:x="http://schemas.microsoft.com/winfx/2006/xaml"
    xmlns:controls="using:Microsoft.PowerToys.Settings.UI.Controls"
    xmlns:converters="using:CommunityToolkit.WinUI.UI.Converters"
    xmlns:d="http://schemas.microsoft.com/expression/blend/2008"
    xmlns:labs="using:CommunityToolkit.Labs.WinUI"
    xmlns:mc="http://schemas.openxmlformats.org/markup-compatibility/2006"
    xmlns:models="using:Microsoft.PowerToys.Settings.UI.Library"
    xmlns:ui="using:CommunityToolkit.WinUI.UI"
    xmlns:viewmodels="using:Microsoft.PowerToys.Settings.UI.ViewModels"
    x:Name="RootPage"
    d:DataContext="{d:DesignInstance Type=viewmodels:ColorPickerViewModel}"
    AutomationProperties.LandmarkType="Main"
    mc:Ignorable="d">

    <Page.Resources>
        <converters:BoolToVisibilityConverter x:Key="BoolToVis" />
    </Page.Resources>

    <controls:SettingsPageControl x:Uid="ColorPicker" ModuleImageSource="ms-appx:///Assets/Modules/ColorPicker.png">
        <controls:SettingsPageControl.ModuleContent>

<<<<<<< HEAD
            <StackPanel x:Name="ColorPickerView" Orientation="Vertical">
=======
            <StackPanel x:Name="ColorPickerView" Orientation="Vertical" ChildrenTransitions="{StaticResource SettingsCardsAnimations}">
>>>>>>> 87743e8e
                <labs:SettingsCard
                    x:Uid="ColorPicker_EnableColorPicker"
                    HeaderIcon="{ui:BitmapIcon Source=/Assets/FluentIcons/FluentIconsColorPicker.png}"
                    IsEnabled="{x:Bind Mode=OneWay, Path=ViewModel.IsEnabledGpoConfigured, Converter={StaticResource BoolNegationConverter}}">
                    <ToggleSwitch x:Uid="ToggleSwitch" IsOn="{x:Bind ViewModel.IsEnabled, Mode=TwoWay}" />
                </labs:SettingsCard>
                <InfoBar
                    x:Uid="GPO_IsSettingForced"
                    IsClosable="False"
                    IsOpen="{x:Bind Mode=OneWay, Path=ViewModel.IsEnabledGpoConfigured}"
                    IsTabStop="{x:Bind Mode=OneWay, Path=ViewModel.IsEnabledGpoConfigured}"
                    Severity="Informational" />

                <controls:SettingsGroup x:Uid="Shortcut" IsEnabled="{x:Bind Mode=OneWay, Path=ViewModel.IsEnabled}">
                    <labs:SettingsCard x:Uid="Activation_Shortcut" HeaderIcon="{ui:FontIcon FontFamily={StaticResource SymbolThemeFontFamily}, Glyph=&#xEDA7;}">
                        <controls:ShortcutControl MinWidth="{StaticResource SettingActionControlMinWidth}" HotkeySettings="{x:Bind Path=ViewModel.ActivationShortcut, Mode=TwoWay}" />
                    </labs:SettingsCard>

                    <labs:SettingsCard x:Uid="ColorPicker_ActivationAction" HeaderIcon="{ui:FontIcon FontFamily={StaticResource SymbolThemeFontFamily}, Glyph=&#xEC4E;}">
                        <ComboBox MinWidth="{StaticResource SettingActionControlMinWidth}" SelectedIndex="{x:Bind Path=ViewModel.ActivationBehavior, Mode=TwoWay}">
                            <ComboBoxItem x:Uid="EditorFirst" />
                            <ComboBoxItem x:Uid="ColorPickerFirst" />
                            <ComboBoxItem x:Uid="ColorPickerOnly" />
                        </ComboBox>
                    </labs:SettingsCard>

                </controls:SettingsGroup>

                <controls:SettingsGroup x:Uid="ColorFormats" IsEnabled="{x:Bind Mode=OneWay, Path=ViewModel.IsEnabled}">
                    <labs:SettingsCard x:Uid="ColorPicker_CopiedColorRepresentation" HeaderIcon="{ui:FontIcon FontFamily={StaticResource SymbolThemeFontFamily}, Glyph=&#xF0E3;}">
                        <ComboBox
                            x:Name="ColorPicker_ComboBox"
                            MinWidth="{StaticResource SettingActionControlMinWidth}"
                            DisplayMemberPath="Value"
                            ItemsSource="{Binding ColorFormatsPreview, Mode=TwoWay, UpdateSourceTrigger=PropertyChanged}"
                            Loaded="ColorPicker_ComboBox_Loaded"
                            SelectedIndex="{Binding ColorFormatsPreviewIndex, Mode=TwoWay, UpdateSourceTrigger=PropertyChanged}"
                            SelectedValue="{Binding SelectedColorRepresentationValue, Mode=TwoWay}"
                            SelectedValuePath="Key" />
                    </labs:SettingsCard>

                    <labs:SettingsCard x:Uid="ColorPicker_ShowColorName">
                        <ToggleSwitch x:Uid="ToggleSwitch" IsOn="{Binding ShowColorName, Mode=TwoWay}" />
                    </labs:SettingsCard>
                    <!--
                Disabling this until we have a safer way to reset cursor as
                we can hit a state where the cursor doesn't reset

                <CheckBox x:Uid="ColorPicker_ChangeCursor"
                        IsChecked="{Binding ChangeCursor, Mode=TwoWay}"
                        Margin="{StaticResource SmallTopMargin}"
                        IsEnabled="{Binding IsEnabled}"/>
                    -->
                </controls:SettingsGroup>

                <controls:SettingsGroup x:Uid="ColorPicker_Editor" IsEnabled="{x:Bind Mode=OneWay, Path=ViewModel.IsEnabled}">
                    <labs:SettingsCard
                        x:Name="ColorFormatsSetting"
                        x:Uid="ColorPicker_ColorFormats"
                        HeaderIcon="{ui:FontIcon FontFamily={StaticResource SymbolThemeFontFamily},
                                                 Glyph=&#xE762;}">
                        <Button
                            x:Uid="ColorPickerAddNewFormat"
                            HorizontalAlignment="Right"
                            Click="NewFormatClick"
                            Style="{StaticResource AccentButtonStyle}" />
                    </labs:SettingsCard>
                    <!--  Disabled reordering by dragging  -->
                    <!--  CanReorderItems="True" AllowDrop="True"  -->
                    <ItemsControl
                        HorizontalAlignment="Stretch"
                        AutomationProperties.Name="{Binding ElementName=ColorFormatsSetting, Path=Header}"
                        ItemsSource="{Binding ColorFormats, Mode=TwoWay}">
                        <ItemsControl.ItemTemplate>
                            <DataTemplate x:DataType="models:ColorFormatModel">
                                <labs:SettingsCard
                                    Margin="0,0,0,2"
                                    Click="EditButton_Click"
                                    Description="{x:Bind Example, Mode=TwoWay, UpdateSourceTrigger=PropertyChanged}"
                                    Header="{x:Bind Name, Mode=TwoWay, UpdateSourceTrigger=PropertyChanged}"
                                    IsClickEnabled="True">
                                    <labs:SettingsCard.Resources>
                                        <x:Double x:Key="SettingsCardLeftIndention">42</x:Double>
                                        <x:Double x:Key="SettingsCardActionButtonWidth">0</x:Double>
                                    </labs:SettingsCard.Resources>
                                    <StackPanel Orientation="Horizontal" Spacing="4">
                                        <ToggleSwitch
                                            x:Uid="Enable_ColorFormat"
                                            AutomationProperties.HelpText="{x:Bind Name}"
                                            IsOn="{x:Bind IsShown, Mode=TwoWay, UpdateSourceTrigger=PropertyChanged}"
                                            OffContent=""
                                            OnContent="" />
                                       
                                        <Button
                                            x:Uid="More_Options_Button"
                                            Grid.Column="1"
                                            VerticalAlignment="Center"
                                            Content="&#xE712;"
                                            FontFamily="{ThemeResource SymbolThemeFontFamily}"
                                            Style="{StaticResource SubtleButtonStyle}">
                                            <Button.Flyout>
                                                <MenuFlyout>
                                                    <MenuFlyoutItem
                                                        x:Uid="MoveUp"
                                                        Click="ReorderButtonUp_Click"
                                                        IsEnabled="{x:Bind CanMoveUp, Mode=TwoWay, UpdateSourceTrigger=PropertyChanged}">
                                                        <MenuFlyoutItem.Icon>
                                                            <FontIcon Glyph="&#xE74A;" />
                                                        </MenuFlyoutItem.Icon>
                                                    </MenuFlyoutItem>
                                                    <MenuFlyoutItem
                                                        x:Uid="MoveDown"
                                                        Click="ReorderButtonDown_Click"
                                                        IsEnabled="{x:Bind CanMoveDown, Mode=TwoWay, UpdateSourceTrigger=PropertyChanged}">
                                                        <MenuFlyoutItem.Icon>
                                                            <FontIcon Glyph="&#xE74B;" />
                                                        </MenuFlyoutItem.Icon>
                                                    </MenuFlyoutItem>
                                                    <MenuFlyoutSeparator />
                                                    <MenuFlyoutItem
                                                        x:Uid="RemoveItem"
                                                        Click="RemoveButton_Click"
                                                        IsEnabled="{x:Bind CanBeDeleted, Mode=TwoWay, UpdateSourceTrigger=PropertyChanged}">
                                                        <MenuFlyoutItem.Icon>
                                                            <FontIcon Glyph="&#xE74D;" />
                                                        </MenuFlyoutItem.Icon>
                                                    </MenuFlyoutItem>

                                                </MenuFlyout>
                                            </Button.Flyout>
                                            <ToolTipService.ToolTip>
                                                <TextBlock x:Uid="More_Options_ButtonTooltip" />
                                            </ToolTipService.ToolTip>
                                        </Button>
                                    </StackPanel>
                                </labs:SettingsCard>
                            </DataTemplate>
                        </ItemsControl.ItemTemplate>
                    </ItemsControl>
                </controls:SettingsGroup>
                <ContentDialog
                    x:Name="ColorFormatDialog"
                    x:Uid="ColorFormatDialog"
                    IsPrimaryButtonEnabled="{Binding IsValid, Mode=TwoWay, UpdateSourceTrigger=PropertyChanged}"
                    PrimaryButtonStyle="{ThemeResource AccentButtonStyle}"
                    SecondaryButtonClick="ColorFormatDialog_CancelButtonClick">
                    <ContentDialog.DataContext>
                        <models:ColorFormatModel />
                    </ContentDialog.DataContext>
                    <ScrollViewer HorizontalScrollBarVisibility="Auto" HorizontalScrollMode="Auto">
                        <controls:ColorFormatEditor
                            Width="480"
                            Margin="2,0,0,0"
                            HorizontalAlignment="Left"
                            PropertyChanged="ColorFormatEditor_PropertyChanged" />
                    </ScrollViewer>
                </ContentDialog>
            </StackPanel>
        </controls:SettingsPageControl.ModuleContent>

        <controls:SettingsPageControl.PrimaryLinks>
            <controls:PageLink x:Uid="LearnMore_ColorPicker" Link="https://aka.ms/PowerToysOverview_ColorPicker" />
        </controls:SettingsPageControl.PrimaryLinks>
        <controls:SettingsPageControl.SecondaryLinks>
            <controls:PageLink Link="https://github.com/martinchrzan/ColorPicker/" Text="Martin Chrzan's Color Picker" />
            <controls:PageLink Link="https://medium.com/@Niels9001/a-fluent-color-meter-for-powertoys-20407ededf0c" Text="Niels Laute's UX concept" />
        </controls:SettingsPageControl.SecondaryLinks>
    </controls:SettingsPageControl>
</Page><|MERGE_RESOLUTION|>--- conflicted
+++ resolved
@@ -22,11 +22,7 @@
     <controls:SettingsPageControl x:Uid="ColorPicker" ModuleImageSource="ms-appx:///Assets/Modules/ColorPicker.png">
         <controls:SettingsPageControl.ModuleContent>
 
-<<<<<<< HEAD
-            <StackPanel x:Name="ColorPickerView" Orientation="Vertical">
-=======
             <StackPanel x:Name="ColorPickerView" Orientation="Vertical" ChildrenTransitions="{StaticResource SettingsCardsAnimations}">
->>>>>>> 87743e8e
                 <labs:SettingsCard
                     x:Uid="ColorPicker_EnableColorPicker"
                     HeaderIcon="{ui:BitmapIcon Source=/Assets/FluentIcons/FluentIconsColorPicker.png}"
