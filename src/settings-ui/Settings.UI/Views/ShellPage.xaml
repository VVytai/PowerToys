--- conflicted
+++ resolved
@@ -95,9 +95,6 @@
                     </muxc:NavigationViewItem.Icon>
                 </muxc:NavigationViewItem>
 
-<<<<<<< HEAD
-                <muxc:NavigationViewItem x:Uid="Shell_PowerRename" helpers:NavHelper.NavigateTo="views:PowerRenamePage">
-=======
                 <muxc:NavigationViewItem x:Uid="Shell_PowerAccent"
                                          helpers:NavHelper.NavigateTo="views:PowerAccentPage">
                     <muxc:NavigationViewItem.Icon>
@@ -106,9 +103,7 @@
                     </muxc:NavigationViewItem.Icon>
                 </muxc:NavigationViewItem>
                 
-                <muxc:NavigationViewItem x:Uid="Shell_PowerRename"
-                                         helpers:NavHelper.NavigateTo="views:PowerRenamePage">
->>>>>>> d9c0af23
+                <muxc:NavigationViewItem x:Uid="Shell_PowerRename" helpers:NavHelper.NavigateTo="views:PowerRenamePage">
                     <muxc:NavigationViewItem.Icon>
                         <BitmapIcon ShowAsMonochrome="False" UriSource="ms-appx:///Assets/FluentIcons/FluentIconsPowerRename.png" />
                     </muxc:NavigationViewItem.Icon>
