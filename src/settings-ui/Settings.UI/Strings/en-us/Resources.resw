<?xml version="1.0" encoding="utf-8"?>
<root>
  <!-- 
    Microsoft ResX Schema 
    
    Version 2.0
    
    The primary goals of this format is to allow a simple XML format 
    that is mostly human readable. The generation and parsing of the 
    various data types are done through the TypeConverter classes 
    associated with the data types.
    
    Example:
    
    ... ado.net/XML headers & schema ...
    <resheader name="resmimetype">text/microsoft-resx</resheader>
    <resheader name="version">2.0</resheader>
    <resheader name="reader">System.Resources.ResXResourceReader, System.Windows.Forms, ...</resheader>
    <resheader name="writer">System.Resources.ResXResourceWriter, System.Windows.Forms, ...</resheader>
    <data name="Name1"><value>this is my long string</value><comment>this is a comment</comment></data>
    <data name="Color1" type="System.Drawing.Color, System.Drawing">Blue</data>
    <data name="Bitmap1" mimetype="application/x-microsoft.net.object.binary.base64">
        <value>[base64 mime encoded serialized .NET Framework object]</value>
    </data>
    <data name="Icon1" type="System.Drawing.Icon, System.Drawing" mimetype="application/x-microsoft.net.object.bytearray.base64">
        <value>[base64 mime encoded string representing a byte array form of the .NET Framework object]</value>
        <comment>This is a comment</comment>
    </data>
                
    There are any number of "resheader" rows that contain simple 
    name/value pairs.
    
    Each data row contains a name, and value. The row also contains a 
    type or mimetype. Type corresponds to a .NET class that support 
    text/value conversion through the TypeConverter architecture. 
    Classes that don't support this are serialized and stored with the 
    mimetype set.
    
    The mimetype is used for serialized objects, and tells the 
    ResXResourceReader how to depersist the object. This is currently not 
    extensible. For a given mimetype the value must be set accordingly:
    
    Note - application/x-microsoft.net.object.binary.base64 is the format 
    that the ResXResourceWriter will generate, however the reader can 
    read any of the formats listed below.
    
    mimetype: application/x-microsoft.net.object.binary.base64
    value   : The object must be serialized with 
            : System.Runtime.Serialization.Formatters.Binary.BinaryFormatter
            : and then encoded with base64 encoding.
    
    mimetype: application/x-microsoft.net.object.soap.base64
    value   : The object must be serialized with 
            : System.Runtime.Serialization.Formatters.Soap.SoapFormatter
            : and then encoded with base64 encoding.

    mimetype: application/x-microsoft.net.object.bytearray.base64
    value   : The object must be serialized into a byte array 
            : using a System.ComponentModel.TypeConverter
            : and then encoded with base64 encoding.
    -->
  <xsd:schema id="root" xmlns="" xmlns:xsd="http://www.w3.org/2001/XMLSchema" xmlns:msdata="urn:schemas-microsoft-com:xml-msdata">
    <xsd:import namespace="http://www.w3.org/XML/1998/namespace" />
    <xsd:element name="root" msdata:IsDataSet="true">
      <xsd:complexType>
        <xsd:choice maxOccurs="unbounded">
          <xsd:element name="metadata">
            <xsd:complexType>
              <xsd:sequence>
                <xsd:element name="value" type="xsd:string" minOccurs="0" />
              </xsd:sequence>
              <xsd:attribute name="name" use="required" type="xsd:string" />
              <xsd:attribute name="type" type="xsd:string" />
              <xsd:attribute name="mimetype" type="xsd:string" />
              <xsd:attribute ref="xml:space" />
            </xsd:complexType>
          </xsd:element>
          <xsd:element name="assembly">
            <xsd:complexType>
              <xsd:attribute name="alias" type="xsd:string" />
              <xsd:attribute name="name" type="xsd:string" />
            </xsd:complexType>
          </xsd:element>
          <xsd:element name="data">
            <xsd:complexType>
              <xsd:sequence>
                <xsd:element name="value" type="xsd:string" minOccurs="0" msdata:Ordinal="1" />
                <xsd:element name="comment" type="xsd:string" minOccurs="0" msdata:Ordinal="2" />
              </xsd:sequence>
              <xsd:attribute name="name" type="xsd:string" use="required" msdata:Ordinal="1" />
              <xsd:attribute name="type" type="xsd:string" msdata:Ordinal="3" />
              <xsd:attribute name="mimetype" type="xsd:string" msdata:Ordinal="4" />
              <xsd:attribute ref="xml:space" />
            </xsd:complexType>
          </xsd:element>
          <xsd:element name="resheader">
            <xsd:complexType>
              <xsd:sequence>
                <xsd:element name="value" type="xsd:string" minOccurs="0" msdata:Ordinal="1" />
              </xsd:sequence>
              <xsd:attribute name="name" type="xsd:string" use="required" />
            </xsd:complexType>
          </xsd:element>
        </xsd:choice>
      </xsd:complexType>
    </xsd:element>
  </xsd:schema>
  <resheader name="resmimetype">
    <value>text/microsoft-resx</value>
  </resheader>
  <resheader name="version">
    <value>2.0</value>
  </resheader>
  <resheader name="reader">
    <value>System.Resources.ResXResourceReader, System.Windows.Forms, Version=4.0.0.0, Culture=neutral, PublicKeyToken=b77a5c561934e089</value>
  </resheader>
  <resheader name="writer">
    <value>System.Resources.ResXResourceWriter, System.Windows.Forms, Version=4.0.0.0, Culture=neutral, PublicKeyToken=b77a5c561934e089</value>
  </resheader>
  <data name="Attribution_Rooler.Text" xml:space="preserve">
    <value>Inspired by Rooler</value>
    <comment>Rooler is a name of the tool.</comment>
  </data>
  <data name="Shell_VideoConference.Content" xml:space="preserve">
    <value>Video Conference Mute</value>
    <comment>Navigation view item name for Video Conference</comment>
  </data>
  <data name="Shell_MeasureTool.Content" xml:space="preserve">
    <value>Screen Ruler</value>
    <comment>Product name: Navigation view item name for Screen Ruler</comment>
  </data>
  <data name="MeasureTool.SecondaryLinksHeader" xml:space="preserve">
    <value>Attribution</value>
    <comment>giving credit to the projects this utility was based on</comment>
  </data>
  <data name="MeasureTool.ModuleDescription" xml:space="preserve">
    <value>Screen Ruler is a quick and easy way to measure pixels on your screen.</value>
    <comment>"Screen Ruler" is the name of the utility</comment>
  </data>
  <data name="MeasureTool.ModuleTitle" xml:space="preserve">
    <value>Screen Ruler</value>
    <comment>"Screen Ruler" is the name of the utility</comment>
  </data>
  <data name="MeasureTool_ActivationSettings.Header" xml:space="preserve">
    <value>Activation</value>
  </data>
  <data name="MeasureTool_Settings.Header" xml:space="preserve">
    <value>Behavior</value>
    <comment>"Screen Ruler" is the name of the utility</comment>
  </data>
  <data name="MeasureTool_ActivationShortcut.Header" xml:space="preserve">
    <value>Activation shortcut</value>
  </data>
  <data name="MeasureTool_ActivationShortcut.Description" xml:space="preserve">
    <value>Customize the shortcut to bring up the command bar</value>
    <comment>"Screen Ruler" is the name of the utility</comment>
  </data>
  <data name="MeasureTool_DefaultMeasureStyle.Header" xml:space="preserve">
    <value>Default measure style</value>
  </data>
  <data name="MeasureTool_DefaultMeasureStyle.Description" xml:space="preserve">
    <value>The utility will start having the selected style activated</value>
  </data>
  <data name="MeasureTool_DefaultMeasureStyle_None.Content" xml:space="preserve">
    <value>None</value>
  </data>
  <data name="MeasureTool_DefaultMeasureStyle_Bounds.Content" xml:space="preserve">
    <value>Bounds</value>
  </data>
  <data name="MeasureTool_DefaultMeasureStyle_Spacing.Content" xml:space="preserve">
    <value>Spacing</value>
  </data>
  <data name="MeasureTool_DefaultMeasureStyle_Horizontal_Spacing.Content" xml:space="preserve">
    <value>Horizontal spacing</value>
  </data>
  <data name="MeasureTool_DefaultMeasureStyle_Vertical_Spacing.Content" xml:space="preserve">
    <value>Vertical spacing</value>
  </data>
  <data name="MeasureTool_UnitsOfMeasure.Header" xml:space="preserve">
    <value>Units of measurement</value>
  </data>
  <data name="MeasureTool_UnitsOfMeasure_Pixels.Content" xml:space="preserve">
    <value>Pixels</value>
  </data>
  <data name="MeasureTool_UnitsOfMeasure_Inches.Content" xml:space="preserve">
    <value>Inches</value>
  </data>
  <data name="MeasureTool_UnitsOfMeasure_Centimeters.Content" xml:space="preserve">
    <value>Centimeters</value>
  </data>
  <data name="MeasureTool_PixelTolerance.Header" xml:space="preserve">
    <value>Pixel tolerance for edge detection</value>
  </data>
  <data name="MeasureTool_MeasureCrossColor.Header" xml:space="preserve">
    <value>Line color</value>
  </data>
  <data name="MeasureTool_ContinuousCapture.Header" xml:space="preserve">
    <value>Capture screen continuously during measuring</value>
  </data>
  <data name="MeasureTool_ContinuousCapture.Description" xml:space="preserve">
    <value>Refresh screen contexts in real-time instead of making a screenshot once</value>
  </data>
  <data name="MeasureTool_PerColorChannelEdgeDetection.Header" xml:space="preserve">
    <value>Per color channel edge detection</value>
  </data>
  <data name="MeasureTool_PerColorChannelEdgeDetection.Description" xml:space="preserve">
    <value>If enabled, test that all color channels are within a tolerance distance from each other. Otherwise, check that the sum of all color channels differences is smaller than the tolerance.</value>
  </data>
  <data name="MeasureTool_DrawFeetOnCross.Header" xml:space="preserve">
    <value>Draw feet on cross</value>
  </data>
  <data name="MeasureTool_DrawFeetOnCross.Description" xml:space="preserve">
    <value>Adds feet to the end of cross lines</value>
  </data>
  <data name="MeasureTool_EnableMeasureTool.Header" xml:space="preserve">
    <value>Enable Screen Ruler</value>
    <comment>"Screen Ruler" is the name of the utility</comment>
  </data>
  <data name="MouseWithoutBorders_ActivationSettings.Header" xml:space="preserve">
    <value>Activation</value>
  </data>
  <data name="MouseWithoutBorders_DeviceLayoutSettings.Header" xml:space="preserve">
    <value>Device layout</value>
  </data>
  <data name="MouseWithoutBorders_DeviceLayoutSettings.Description" xml:space="preserve">
    <value>Drag and drop a machine to rearrange the order.</value>
  </data>
  <data name="MouseWithoutBorders_CannotDragDropAsAdmin.Title" xml:space="preserve">
    <value>It is not possible to use drag and drop while running PowerToys elevated. As a workaround, please restart PowerToys without elevation to edit the device layout.</value>
  </data>
  <data name="MouseWithoutBorders_KeySettings.Header" xml:space="preserve">
    <value>Encryption key</value>
  </data>
  <data name="MouseWithoutBorders_SecurityKey.Header" xml:space="preserve">
    <value>Security key</value>
  </data>
  <data name="MouseWithoutBorders_SecurityKey.Description" xml:space="preserve">
    <value>The key must be auto generated in one machine by clicking on New Key, then typed in other machines</value>
  </data>
  <data name="MouseWithoutBorders_NewKey.Content" xml:space="preserve">
    <value>New key</value>
  </data>
  <data name="MouseWithoutBorders_CopyMachineName.Text" xml:space="preserve">
    <value>Copy to clipboard</value>
  </data>
  <data name="MouseWithoutBorders_ReconnectButton.Text" xml:space="preserve">
    <value>Refresh connections</value>
  </data>
  <data name="MouseWithoutBorders_ReconnectTooltip.Text" xml:space="preserve">
    <value>Reestablishes connections with other devices if you are experiencing issues.</value>
  </data>
  <data name="MouseWithoutBorders_ThisMachineNameLabel.Header" xml:space="preserve">
    <value>Host name of this device</value>
  </data>
  <data name="MouseWithoutBorders_Connect.Content" xml:space="preserve">
    <value>Connect</value>
  </data>
  <data name="MouseWithoutBorders_UninstallService.Header" xml:space="preserve">
    <value>Uninstall service</value>
  </data>
  <data name="MouseWithoutBorders_UninstallService.Description" xml:space="preserve">
    <value>Removes the service from the computer. Needs to run as administrator.</value>
  </data>
  <data name="MouseWithoutBorders_Settings.Header" xml:space="preserve">
    <value>Behavior</value>
  </data>
  <data name="MouseWithoutBorders_TroubleShooting.Header" xml:space="preserve">
    <value>Troubleshooting</value>
  </data>
  <data name="MouseWithoutBorders_AddFirewallRuleButtonControl.Header" xml:space="preserve">
    <value>Add a firewall rule for Mouse Without Borders</value>
    <comment>"Mouse Without Borders" is a product name</comment>
  </data>
  <data name="MouseWithoutBorders_AddFirewallRuleButtonControl.Description" xml:space="preserve">
    <value>Adding a firewall rule might help solve connection issues.</value>
  </data>
  <data name="MouseWithoutBorders_RunAsAdminText.Title" xml:space="preserve">
    <value>You need to run as administrator to modify this setting.</value>
  </data>
  <data name="MouseWithoutBorders_ServiceUserUninstallWarning.Title" xml:space="preserve">
    <value>If PowerToys is installed as a user, uninstalling/upgrading may require the Mouse Without Borders service to be removed manually later.</value>
  </data>
  <data name="MouseWithoutBorders_ServiceSettings.Header" xml:space="preserve">
    <value>Service</value>
  </data>
  <data name="MouseWithoutBorders_Toggle_Enable.Header" xml:space="preserve">
    <value>Enable Mouse Without Borders</value>
  </data>
  <data name="MouseWithoutBorders.SecondaryLinksHeader" xml:space="preserve">
    <value>Attribution</value>
    <comment>giving credit to the projects this utility was based on</comment>
  </data>
  <data name="MouseWithoutBorders.ModuleDescription" xml:space="preserve">
    <value>Mouse Without Borders is a quick and easy way to move your cursor across multiple devices.</value>
    <comment>"Mouse Without Borders" is the name of the utility</comment>
  </data>
  <data name="MouseWithoutBorders.ModuleTitle" xml:space="preserve">
    <value>Mouse Without Borders</value>
    <comment>"Mouse Without Borders" is the name of the utility</comment>
  </data>
  <data name="MouseWithoutBorders_UseService.Header" xml:space="preserve">
    <value>Use Service</value>
  </data>
  <data name="MouseWithoutBorders_UseService.Description" xml:space="preserve">
    <value>Runs in service mode, that allows MWB to control remote machines when they're locked. Also allows control of system and administrator applications.</value>
  </data>
  <data name="MouseWithoutBorders_MatrixOneRow.Header" xml:space="preserve">
    <value>Devices in a single row</value>
  </data>
  <data name="MouseWithoutBorders_MatrixOneRow.Description" xml:space="preserve">
    <value>Sets whether the devices are aligned on a single row. A two by two matrix is considered otherwise.</value>
  </data>
  <data name="MouseWithoutBorders_WrapMouse.Header" xml:space="preserve">
    <value>Wrap mouse</value>
  </data>
  <data name="MouseWithoutBorders_WrapMouse.Description" xml:space="preserve">
    <value>Move control back to the first machine when mouse moves past the last one.</value>
  </data>
  <data name="MouseWithoutBorders_ShareClipboard.Header" xml:space="preserve">
    <value>Share clipboard</value>
  </data>
  <data name="MouseWithoutBorders_TransferFile.Header" xml:space="preserve">
    <value>Transfer file</value>
  </data>
  <data name="MouseWithoutBorders_HideMouseAtScreenEdge.Header" xml:space="preserve">
    <value>Hide mouse at the screen edge</value>
  </data>
  <data name="MouseWithoutBorders_DrawMouseCursor.Header" xml:space="preserve">
    <value>Draw mouse cursor</value>
  </data>
  <data name="MouseWithoutBorders_ValidateRemoteMachineIP.Header" xml:space="preserve">
    <value>Validate remote machine IP</value>
  </data>
  <data name="MouseWithoutBorders_SameSubnetOnly.Header" xml:space="preserve">
    <value>Same subnet only</value>
  </data>
  <data name="MouseWithoutBorders_BlockScreenSaverOnOtherMachines.Header" xml:space="preserve">
    <value>Block screen saver on other machines</value>
  </data>
  <data name="MouseWithoutBorders_MoveMouseRelatively.Header" xml:space="preserve">
    <value>Move mouse relatively</value>
  </data>
  <data name="MouseWithoutBorders_BlockMouseAtScreenCorners.Header" xml:space="preserve">
    <value>Block mouse at screen corners</value>
  </data>
  <data name="MouseWithoutBorders_ShowClipboardAndNetworkStatusMessages.Header" xml:space="preserve">
    <value>Show clipboard and network status messages</value>
  </data>
  <data name="MouseWithoutBorders_ShowOriginalUI.Header" xml:space="preserve">
    <value>Show the original Mouse Without Borders UI</value>
  </data>
  <data name="MouseWithoutBorders_ShowOriginalUI.Description" xml:space="preserve">
    <value>This is accessible from the system tray and requires a restart.</value>
  </data>
  <data name="MouseWithoutBorders_ShareClipboard.Description" xml:space="preserve">
    <value>If share clipboard stops working, Ctrl+Alt+Del then Esc may solve the problem.</value>
  </data>
  <data name="MouseWithoutBorders_TransferFile.Description" xml:space="preserve">
    <value>If a file (&lt;100MB) is copied, it will be transferred to the remote machine clipboard.</value>
  </data>
  <data name="MouseWithoutBorders_HideMouseAtScreenEdge.Description" xml:space="preserve">
    <value>Hide the mouse cursor at the top edge of the screen when switching to other machine. This option also steals the focus from any full-screen app to ensure the keyboard input is redirected.</value>
  </data>
  <data name="MouseWithoutBorders_DrawMouseCursor.Description" xml:space="preserve">
    <value>Mouse cursor may not be visible in Windows 10 and later versions of Windows when there is no physical mouse attached.</value>
  </data>
  <data name="MouseWithoutBorders_ValidateRemoteMachineIP.Description" xml:space="preserve">
    <value>Reverse DNS lookup to validate machine IP Address.</value>
  </data>
  <data name="MouseWithoutBorders_SameSubnetOnly.Description" xml:space="preserve">
    <value>Only connect to machines in the same intranet NNN.NNN.*.* (only works when both machines have IPv4 enabled)</value>
  </data>
  <data name="MouseWithoutBorders_IPAddressMapping_TextBoxControl.PlaceholderText" xml:space="preserve">
    <value>Example: MyLaptop 192.168.0.24</value>
    <comment>Don't translate MyLaptop</comment>
  </data>
  <data name="MouseWithoutBorders_IPAddressMapping.Header" xml:space="preserve">
    <value>IP address mapping</value>
  </data>
  <data name="MouseWithoutBorders_IPAddressMapping.Description" xml:space="preserve">
    <value>Resolve machine's IP address using manually entered mappings below.</value>
  </data>
  <data name="MouseWithoutBorders_BlockScreenSaverOnOtherMachines.Description" xml:space="preserve">
    <value>Prevent screen saver from starting on other machines when user is actively working on this machine.</value>
  </data>
  <data name="MouseWithoutBorders_MoveMouseRelatively.Description" xml:space="preserve">
    <value>Use this option when remote machine's monitor settings are different, or remote machine has multiple monitors.</value>
  </data>
  <data name="MouseWithoutBorders_BlockMouseAtScreenCorners.Description" xml:space="preserve">
    <value>To avoid accident machine-switch at screen corners.</value>
  </data>
  <data name="MouseWithoutBorders_ShowClipboardAndNetworkStatusMessages.Description" xml:space="preserve">
    <value>Show clipboard activities and network status in system tray notifications</value>
  </data>
  <data name="MouseWithoutBorders_KeyboardShortcuts_Group.Header" xml:space="preserve">
    <value>Keyboard shortcuts</value>
    <comment>keyboard is the hardware peripheral</comment>
  </data>
  <data name="MouseWithoutBorders_AdvancedSettings_Group.Header" xml:space="preserve">
    <value>Advanced Settings</value>
  </data>
  <data name="MouseWithoutBorders_EasyMouseOption.Header" xml:space="preserve">
    <value>Easy Mouse: move between machines by moving the mouse pointer to the screen edges.</value>
  </data>
  <data name="MouseWithoutBorders_EasyMouseOption.Description" xml:space="preserve">
    <value>Can also be set to move only when pressing Shift or Ctrl.</value>
    <comment>Shift and Ctrl are the keyboard keys</comment>
  </data>
  <data name="MouseWithoutBorders_EasyMouseOption_Disabled.Content" xml:space="preserve">
    <value>Disabled</value>
  </data>
  <data name="MouseWithoutBorders_EasyMouseOption_Enabled.Content" xml:space="preserve">
    <value>Enabled</value>
  </data>
  <data name="MouseWithoutBorders_EasyMouseOption_Ctrl.Content" xml:space="preserve">
    <value>Ctrl</value>
    <comment>This is the Ctrl keyboard key</comment>
  </data>
  <data name="MouseWithoutBorders_EasyMouseOption_Shift.Content" xml:space="preserve">
    <value>Shift</value>
    <comment>This is the Shift keyboard key</comment>
  </data>
  <data name="MouseWithoutBorders_LockMachinesShortcut.Header" xml:space="preserve">
    <value>Shortcut to lock all machines.</value>
  </data>
  <data name="MouseWithoutBorders_LockMachinesShortcut.Description" xml:space="preserve">
    <value>Hit this hotkey twice to lock all machines. Note: Only the machines which have the same shortcut configured will be locked.</value>
  </data>
  <data name="MouseWithoutBorders_ToggleEasyMouseShortcut.Header" xml:space="preserve">
    <value>Shortcut to toggle Easy Mouse.</value>
    <comment>Ctrl and Alt are the keyboard keys</comment>
  </data>
  <data name="MouseWithoutBorders_ToggleEasyMouseShortcut.Description" xml:space="preserve">
    <value>Only works if EasyMouse is set to Enabled or Disabled.</value>
  </data>
  <data name="MouseWithoutBorders_ToggleEasyMouseShortcut_Disabled.Content" xml:space="preserve">
    <value>Disabled</value>
  </data>
  <data name="MouseWithoutBorders_SwitchBetweenMachineShortcut.Header" xml:space="preserve">
    <value>Shortcut to switch between machines. Ctrl+Alt+:</value>
    <comment>Ctrl and Alt are the keyboard keys</comment>
  </data>
  <data name="MouseWithoutBorders_SwitchBetweenMachineShortcut.Description" xml:space="preserve">
    <value>Click on Ctrl+Alt+ the chosen option to switch between machines.</value>
    <comment>Ctrl and Alt are the keyboard keys</comment>
  </data>
  <data name="MouseWithoutBorders_SwitchBetweenMachineShortcut_F1.Content" xml:space="preserve">
    <value>F1, F2, F3, F4</value>
    <comment>Don't localize. These are keyboard keys</comment>
  </data>
  <data name="MouseWithoutBorders_SwitchBetweenMachineShortcut_1.Content" xml:space="preserve">
    <value>1, 2, 3, 4</value>
    <comment>Don't localize. These are keyboard keys</comment>
  </data>
  <data name="MouseWithoutBorders_SwitchBetweenMachineShortcut_Disabled.Content" xml:space="preserve">
    <value>Disabled</value>
  </data>
  <data name="MouseWithoutBorders_LockMachinesShortcut_Disabled.Content" xml:space="preserve">
    <value>Disabled</value>
  </data>
  <data name="MouseWithoutBorders_ReconnectShortcut.Header" xml:space="preserve">
    <value>Shortcut to try reconnecting</value>
  </data>
  <data name="MouseWithoutBorders_ReconnectShortcut.Description" xml:space="preserve">
    <value>Just in case the connection is lost for any reason.</value>
  </data>
  <data name="MouseWithoutBorders_ReconnectShortcut_Disabled.Content" xml:space="preserve">
    <value>Disabled</value>
  </data>
  <data name="MouseWithoutBorders_Switch2AllPcShortcut.Header" xml:space="preserve">
    <value>Shortcut to switch to multiple machine mode.</value>
  </data>
  <data name="MouseWithoutBorders_Switch2AllPcShortcut.Description" xml:space="preserve">
    <value>Allows controlling all computers at once.</value>
  </data>
  <data name="MouseWithoutBorders_Switch2AllPcShortcut_Disabled.Content" xml:space="preserve">
    <value>Disabled</value>
  </data>
  <data name="MouseWithoutBorders_Switch2AllPcShortcut_Ctrl3.Content" xml:space="preserve">
    <value>Ctrl three times</value>
    <comment>This is the Ctrl keyboard key</comment>
  </data>
  <data name="VideoConference_Enable.Header" xml:space="preserve">
    <value>Enable Video Conference Mute</value>
  </data>
  <data name="VideoConference.ModuleDescription" xml:space="preserve">
    <value>Video Conference Mute is a quick and easy way to do a global "mute" of both your microphone and webcam. Disabling this module or closing PowerToys will unmute the microphone and camera.</value>
  </data>
  <data name="VideoConference_CameraAndMicrophoneMuteHotkeyControl_Header.Header" xml:space="preserve">
    <value>Mute camera &amp; microphone</value>
  </data>
  <data name="VideoConference_MicrophoneMuteHotkeyControl_Header.Header" xml:space="preserve">
    <value>Mute microphone</value>
  </data>
  <data name="VideoConference_MicrophonePushToTalkHotkeyControl_Header.Header" xml:space="preserve">
    <value>Push to talk</value>
  </data>
  <data name="VideoConference_CameraMuteHotkeyControl_Header.Header" xml:space="preserve">
    <value>Mute camera</value>
  </data>
  <data name="VideoConference_SelectedCamera.Header" xml:space="preserve">
    <value>Selected camera</value>
  </data>
  <data name="VideoConference_SelectedMicrophone.Header" xml:space="preserve">
    <value>Selected microphone</value>
  </data>
  <data name="VideoConference_PushToReverse.Header" xml:space="preserve">
    <value>Push to reverse</value>
  </data>
  <data name="VideoConference_PushToReverse.Description" xml:space="preserve">
    <value>If enabled, allows both push to talk and push to mute, depending on microphone state</value>
  </data>
  <data name="VideoConference_CameraOverlayImagePathHeader.Header" xml:space="preserve">
    <value>Image displayed when camera is muted</value>
  </data>
  <data name="VideoConference_ToolbarPosition.Header" xml:space="preserve">
    <value>Toolbar position</value>
  </data>
  <data name="VideoConference_ToolbarPosition_TopCenter.Content" xml:space="preserve">
    <value>Top center</value>
  </data>
  <data name="VideoConference_ToolbarPosition_TopLeftCorner.Content" xml:space="preserve">
    <value>Top left corner</value>
  </data>
  <data name="VideoConference_ToolbarPosition_TopRightCorner.Content" xml:space="preserve">
    <value>Top right corner</value>
  </data>
  <data name="VideoConference_ToolbarPosition_BottomLeftCorner.Content" xml:space="preserve">
    <value>Bottom left corner</value>
  </data>
  <data name="VideoConference_ToolbarPosition_BottomCenter.Content" xml:space="preserve">
    <value>Bottom center</value>
  </data>
  <data name="VideoConference_ToolbarPosition_BottomRightCorner.Content" xml:space="preserve">
    <value>Bottom right corner</value>
  </data>
  <data name="VideoConference_ToolbarMonitor.Header" xml:space="preserve">
    <value>Show toolbar on</value>
  </data>
  <data name="VideoConference_ToolbarMonitor_Main.Content" xml:space="preserve">
    <value>Main monitor</value>
  </data>
  <data name="VideoConference_ToolbarMonitor_UnderCursor.Content" xml:space="preserve">
    <value>Monitor under cursor</value>
  </data>
  <data name="VideoConference_ToolbarMonitor_ActiveWindow.Content" xml:space="preserve">
    <value>Active window monitor</value>
  </data>
  <data name="VideoConference_ToolbarMonitor_All.Content" xml:space="preserve">
    <value>All monitors</value>
  </data>
  <data name="VideoConference_ToolbarHide.Header" xml:space="preserve">
    <value>Hide toolbar</value>
  </data>
  <data name="VideoConference_ToolbarHideMuted.Content" xml:space="preserve">
    <value>When both camera and microphone are muted</value>
  </data>
  <data name="VideoConference_ToolbarHideNever.Content" xml:space="preserve">
    <value>Never</value>
  </data>
  <data name="VideoConference_ToolbarHideUnmuted.Content" xml:space="preserve">
    <value>When both camera and microphone are unmuted</value>
  </data>
  <data name="VideoConference.ModuleTitle" xml:space="preserve">
    <value>Video Conference Mute</value>
  </data>
  <data name="VideoConference_Camera.Header" xml:space="preserve">
    <value>Camera</value>
  </data>
  <data name="VideoConference_Camera.Description" xml:space="preserve">
    <value>To use this feature, make sure to select PowerToys VideoConference Mute as your camera source in your apps.</value>
  </data>
  <data name="VideoConference_Microphone.Header" xml:space="preserve">
    <value>Microphone</value>
  </data>
  <data name="VideoConference_Toolbar.Header" xml:space="preserve">
    <value>Toolbar</value>
  </data>
  <data name="VideoConference_Shortcuts.Header" xml:space="preserve">
    <value>Shortcuts</value>
  </data>
  <data name="VideoConference_CameraOverlayImageAlt.[using:Microsoft.UI.Xaml.Automation]AutomationProperties.Name" xml:space="preserve">
    <value>Camera overlay image preview</value>
  </data>
  <data name="VideoConference_CameraOverlayImageBrowse.Content" xml:space="preserve">
    <value>Browse</value>
  </data>
  <data name="VideoConference_CameraOverlayImageClear.Content" xml:space="preserve">
    <value>Clear</value>
  </data>
  <data name="Shell_General.Content" xml:space="preserve">
    <value>General</value>
    <comment>Navigation view item name for General</comment>
  </data>
  <data name="Shell_Awake.Content" xml:space="preserve">
    <value>Awake</value>
    <comment>Product name: Navigation view item name for Awake</comment>
  </data>
  <data name="Shell_PowerLauncher.Content" xml:space="preserve">
    <value>PowerToys Run</value>
    <comment>Product name: Navigation view item name for PowerToys Run</comment>
  </data>
  <data name="Shell_PowerRename.Content" xml:space="preserve">
    <value>PowerRename</value>
    <comment>Product name: Navigation view item name for PowerRename</comment>
  </data>
  <data name="Shell_ShortcutGuide.Content" xml:space="preserve">
    <value>Shortcut Guide</value>
    <comment>Product name: Navigation view item name for Shortcut Guide</comment>
  </data>
  <data name="Shell_PowerPreview.Content" xml:space="preserve">
    <value>File Explorer add-ons</value>
    <comment>Product name: Navigation view item name for File Explorer.  Please use File Explorer as in the context of File Explorer in Windows</comment>
  </data>
  <data name="Shell_FancyZones.Content" xml:space="preserve">
    <value>FancyZones</value>
    <comment>Product name: Navigation view item name for FancyZones</comment>
  </data>
  <data name="Shell_ImageResizer.Content" xml:space="preserve">
    <value>Image Resizer</value>
    <comment>Product name: Navigation view item name for Image Resizer</comment>
  </data>
  <data name="Shell_ColorPicker.Content" xml:space="preserve">
    <value>Color Picker</value>
    <comment>Product name: Navigation view item name for Color Picker</comment>
  </data>
  <data name="Shell_KeyboardManager.Content" xml:space="preserve">
    <value>Keyboard Manager</value>
    <comment>Product name: Navigation view item name for Keyboard Manager</comment>
  </data>
  <data name="Shell_MouseWithoutBorders.Content" xml:space="preserve">
    <value>Mouse Without Borders</value>
    <comment>Product name: Navigation view item name for Mouse Without Borders</comment>
  </data>
  <data name="Shell_MouseUtilities.Content" xml:space="preserve">
    <value>Mouse utilities</value>
    <comment>Product name: Navigation view item name for Mouse utilities</comment>
  </data>
  <data name="Shell_NavigationMenu_Announce_Collapse" xml:space="preserve">
    <value>Navigation closed</value>
    <comment>Accessibility announcement when the navigation pane collapses</comment>
  </data>
  <data name="Shell_NavigationMenu_Announce_Open" xml:space="preserve">
    <value>Navigation opened</value>
    <comment>Accessibility announcement when the navigation pane opens</comment>
  </data>
  <data name="KeyboardManager_ConfigHeader.Text" xml:space="preserve">
    <value>Current configuration</value>
    <comment>Keyboard Manager current configuration header</comment>
  </data>
  <data name="KeyboardManager.ModuleDescription" xml:space="preserve">
    <value>Reconfigure your keyboard by remapping keys and shortcuts</value>
    <comment>Keyboard Manager page description</comment>
  </data>
  <data name="KeyboardManager_EnableToggle.Header" xml:space="preserve">
    <value>Enable Keyboard Manager</value>
    <comment>Keyboard Manager enable toggle header. Do not loc the Product name. Do you want this feature on / off</comment>
  </data>
  <data name="KeyboardManager_ProfileDescription.Text" xml:space="preserve">
    <value>Select the profile to display the active key remap and shortcuts</value>
    <comment>Keyboard Manager configuration dropdown description</comment>
  </data>
  <data name="KeyboardManager_RemapKeyboardButton.Header" xml:space="preserve">
    <value>Remap a key</value>
    <comment>Keyboard Manager remap keyboard button content</comment>
  </data>
  <data name="KeyboardManager_Keys.Header" xml:space="preserve">
    <value>Keys</value>
    <comment>Keyboard Manager remap keyboard header</comment>
  </data>
  <data name="KeyboardManager_RemapShortcutsButton.Header" xml:space="preserve">
    <value>Remap a shortcut</value>
    <comment>Keyboard Manager remap shortcuts button</comment>
  </data>
  <data name="KeyboardManager_Shortcuts.Header" xml:space="preserve">
    <value>Shortcuts</value>
    <comment>Keyboard Manager remap keyboard header</comment>
  </data>
  <data name="KeyboardManager_All_Apps_Description" xml:space="preserve">
    <value>All Apps</value>
    <comment>Should be the same as EditShortcuts_AllApps from keyboard manager editor</comment>
  </data>
  <data name="Shortcuts.Header" xml:space="preserve">
    <value>Shortcuts</value>
  </data>
  <data name="Shortcut.Header" xml:space="preserve">
    <value>Shortcut</value>
  </data>
  <data name="RemapKeysList.[using:Microsoft.UI.Xaml.Automation]AutomationProperties.Name" xml:space="preserve">
    <value>Current Key Remappings</value>
  </data>
  <data name="RemapShortcutsList.[using:Microsoft.UI.Xaml.Automation]AutomationProperties.Name" xml:space="preserve">
    <value>Current Shortcut Remappings</value>
  </data>
  <data name="KeyboardManager_RemappedKeysListItem.[using:Microsoft.UI.Xaml.Automation]AutomationProperties.Name" xml:space="preserve">
    <value>Key Remapping</value>
    <comment>key as in keyboard key</comment>
  </data>
  <data name="KeyboardManager_RemappedShortcutsListItem.[using:Microsoft.UI.Xaml.Automation]AutomationProperties.Name" xml:space="preserve">
    <value>Shortcut Remapping</value>
  </data>
  <data name="KeyboardManager_RemappedTo.[using:Microsoft.UI.Xaml.Automation]AutomationProperties.Name" xml:space="preserve">
    <value>Remapped to</value>
  </data>
  <data name="KeyboardManager_ShortcutRemappedTo.[using:Microsoft.UI.Xaml.Automation]AutomationProperties.Name" xml:space="preserve">
    <value>Remapped to</value>
  </data>
  <data name="KeyboardManager_TargetApp.[using:Microsoft.UI.Xaml.Automation]AutomationProperties.Name" xml:space="preserve">
    <value>For Target Application</value>
    <comment>What computer application would this be for</comment>
  </data>
  <data name="KeyboardManager_Image.[using:Microsoft.UI.Xaml.Automation]AutomationProperties.Name" xml:space="preserve">
    <value>Keyboard Manager</value>
    <comment>do not loc, product name</comment>
  </data>
  <data name="ColorPicker.ModuleDescription" xml:space="preserve">
    <value>Quick and simple system-wide color picker.</value>
  </data>
  <data name="ColorPicker_EnableColorPicker.Header" xml:space="preserve">
    <value>Enable Color Picker</value>
    <comment>do not loc the Product name.  Do you want this feature on / off</comment>
  </data>
  <data name="ColorPicker_ChangeCursor.Content" xml:space="preserve">
    <value>Change cursor when picking a color</value>
  </data>
  <data name="PowerLauncher.ModuleDescription" xml:space="preserve">
    <value>A quick launcher that has additional capabilities without sacrificing performance.</value>
  </data>
  <data name="PowerLauncher_EnablePowerLauncher.Header" xml:space="preserve">
    <value>Enable PowerToys Run</value>
    <comment>do not loc the Product name.  Do you want this feature on / off</comment>
  </data>
  <data name="PowerLauncher_SearchResults.Header" xml:space="preserve">
    <value>Search &amp; results</value>
  </data>
  <data name="PowerLauncher_SearchResultPreference.Header" xml:space="preserve">
    <value>Search result preference</value>
  </data>
  <data name="PowerLauncher_SearchResultPreference_MostRecentlyUsed" xml:space="preserve">
    <value>Most recently used</value>
  </data>
  <data name="PowerLauncher_SearchResultPreference_AlphabeticalOrder" xml:space="preserve">
    <value>Alphabetical order</value>
  </data>
  <data name="PowerLauncher_SearchResultPreference_RunningProcessesOpenApplications" xml:space="preserve">
    <value>Running processes/open applications</value>
  </data>
  <data name="PowerLauncher_SearchTypePreference.Header" xml:space="preserve">
    <value>Search type preference</value>
  </data>
  <data name="PowerLauncher_SearchTypePreference_ApplicationName" xml:space="preserve">
    <value>Application name</value>
  </data>
  <data name="PowerLauncher_SearchTypePreference_StringInApplication" xml:space="preserve">
    <value>A string that is contained in the application</value>
  </data>
  <data name="PowerLauncher_SearchTypePreference_ExecutableName" xml:space="preserve">
    <value>Executable name</value>
  </data>
  <data name="PowerLauncher_MaximumNumberOfResults.Header" xml:space="preserve">
    <value>Number of results shown before scrolling</value>
  </data>
  <data name="PowerLauncher_OpenPowerLauncher.Header" xml:space="preserve">
    <value>Open PowerToys Run</value>
  </data>
  <data name="PowerLauncher_OpenFileLocation.Header" xml:space="preserve">
    <value>Open file location</value>
  </data>
  <data name="PowerLauncher_CopyPathLocation.Header" xml:space="preserve">
    <value>Copy path location</value>
  </data>
  <data name="PowerLauncher_OpenConsole.Header" xml:space="preserve">
    <value>Open console</value>
    <comment>console refers to Windows command prompt</comment>
  </data>
  <data name="PowerLauncher_OverrideWinRKey.Content" xml:space="preserve">
    <value>Override Win+R shortcut</value>
  </data>
  <data name="PowerLauncher_OverrideWinSKey.Content" xml:space="preserve">
    <value>Override Win+S shortcut</value>
  </data>
  <data name="PowerLauncher_IgnoreHotkeysInFullScreen.Content" xml:space="preserve">
    <value>Ignore shortcuts in fullscreen mode</value>
  </data>
  <data name="PowerLauncher_UseCentralizedKeyboardHook.Header" xml:space="preserve">
    <value>Use centralized keyboard hook</value>
  </data>
  <data name="PowerLauncher_UseCentralizedKeyboardHook.Description" xml:space="preserve">
    <value>Try this if there are issues with the shortcut (PowerToys Run might not get focus when triggered from an elevated window)</value>
  </data>
  <data name="PowerLauncher_ClearInputOnLaunch.Content" xml:space="preserve">
    <value>Clear the previous query on launch</value>
  </data>
  <data name="PowerLauncher_TabSelectsContextButtons.Header" xml:space="preserve">
    <value>Tab through context buttons</value>
  </data>
  <data name="PowerLauncher_TabSelectsContextButtons.Description" xml:space="preserve">
    <value>Pressing tab will first select through the available context buttons of the current selection before moving onto the next result</value>
  </data>
  <data name="PowerLauncher_GenerateThumbnailsFromFiles.Header" xml:space="preserve">
    <value>Generate thumbnails from files</value>
  </data>
  <data name="PowerLauncher_GenerateThumbnailsFromFiles.Description" xml:space="preserve">
    <value>Results will try to generate thumbnails for files. Disabling this setting may increase stability and speed</value>
  </data>
  <data name="PowerLauncher_SearchQueryResultsWithDelay.Header" xml:space="preserve">
    <value>Input Smoothing</value>
    <comment>This is about adding a delay to wait for more input before executing a search</comment>
  </data>
  <data name="PowerLauncher_SearchQueryResultsWithDelay.Description" xml:space="preserve">
    <value>Wait for more input before searching. This reduces interface jumpiness and system load.</value>
  </data>
  <data name="PowerLauncher_FastSearchInputDelayMs.Header" xml:space="preserve">
    <value>Immediate plugins</value>
  </data>
  <data name="PowerLauncher_FastSearchInputDelayMs.Description" xml:space="preserve">
    <value>Affects the plugins that make the UI wait for their results by this amount. Recommended: 30-50 ms.</value>
  </data>
  <data name="PowerLauncher_SlowSearchInputDelayMs.Header" xml:space="preserve">
    <value>Background execution plugins</value>
  </data>
  <data name="PowerLauncher_SlowSearchInputDelayMs.Description" xml:space="preserve">
    <value>Affects the plugins that execute in the background by this amount. Recommended: 100-150 ms.</value>
  </data>
  <data name="PowerLauncher_SearchInputDelayMs.Header" xml:space="preserve">
    <value>Fast plugin throttle (ms)</value>
    <comment>ms = milliseconds</comment>
  </data>
  <data name="KeyboardManager_KeysMappingLayoutRightHeader.Text" xml:space="preserve">
    <value>To:</value>
    <comment>Keyboard Manager mapping keys view right header</comment>
  </data>
  <data name="Appearance_GroupSettings.Text" xml:space="preserve">
    <value>Appearance</value>
  </data>
  <data name="Fancyzones_ImageHyperlinkToDocs.[using:Microsoft.UI.Xaml.Automation]AutomationProperties.Name" xml:space="preserve">
    <value>FancyZones windows</value>
    <comment>do not loc the Product name</comment>
  </data>
  <data name="FancyZones.ModuleDescription" xml:space="preserve">
    <value>Create window layouts to help make multi-tasking easy.</value>
    <comment>windows refers to application windows</comment>
  </data>
  <data name="FancyZones_DisplayChangeMoveWindowsCheckBoxControl.Content" xml:space="preserve">
    <value>Keep windows in their zones when the screen resolution changes</value>
    <comment>windows refers to application windows</comment>
  </data>
  <data name="FancyZones_EnableToggleControl_HeaderText.Header" xml:space="preserve">
    <value>Enable FancyZones</value>
    <comment>do not loc the Product name.  Do you want this feature on / off</comment>
  </data>
  <data name="FancyZones_ExcludeApps.Header" xml:space="preserve">
    <value>Excluded apps</value>
  </data>
  <data name="FancyZones_ExcludeApps.Description" xml:space="preserve">
    <value>Excludes an application from snapping to zones and will only react to Windows Snap - add one application name per line</value>
  </data>
  <data name="FancyZones_HighlightOpacity.Header" xml:space="preserve">
    <value>Opacity (%)</value>
  </data>
  <data name="FancyZones_HotkeyEditorControl.Header" xml:space="preserve">
    <value>Open layout editor</value>
    <comment>Shortcut to launch the FancyZones layout editor application</comment>
  </data>
  <data name="FancyZones_WindowSwitching_GroupSettings.Header" xml:space="preserve">
    <value>Switch between windows in the current zone</value>
  </data>
  <data name="FancyZones_HotkeyNextTabControl.Header" xml:space="preserve">
    <value>Next window</value>
  </data>
  <data name="FancyZones_HotkeyPrevTabControl.Header" xml:space="preserve">
    <value>Previous window</value>
  </data>
  <data name="SettingsPage_SetShortcut.[using:Microsoft.UI.Xaml.Automation]AutomationProperties.Name" xml:space="preserve">
    <value>Shortcut setting</value>
  </data>
  <data name="SettingsPage_SetShortcut_Glyph.[using:Microsoft.UI.Xaml.Automation]AutomationProperties.Name" xml:space="preserve">
    <value>Information Symbol</value>
  </data>
  <data name="FancyZones_LaunchEditorButtonControl.Header" xml:space="preserve">
    <value>Launch layout editor</value>
    <comment>launches the FancyZones layout editor application</comment>
  </data>
  <data name="FancyZones_LaunchEditorButtonControl.Description" xml:space="preserve">
    <value>Set and manage your layouts</value>
    <comment>launches the FancyZones layout editor application</comment>
  </data>
  <data name="FancyZones_MakeDraggedWindowTransparentCheckBoxControl.Content" xml:space="preserve">
    <value>Make dragged window transparent</value>
  </data>
  <data name="FancyZones_MouseDragCheckBoxControl_Header.Content" xml:space="preserve">
    <value>Use a non-primary mouse button to toggle zone activation</value>
  </data>
  <data name="FancyZones_MouseMiddleClickSpanningMultipleZonesCheckBoxControl_Header.Content" xml:space="preserve">
    <value>Use middle-click mouse button to toggle multiple zones spanning</value>
  </data>
  <data name="FancyZones_MoveWindowsAcrossAllMonitorsCheckBoxControl.Content" xml:space="preserve">
    <value>Move windows between zones across all monitors</value>
  </data>
  <data name="FancyZones_OverrideSnapHotkeys.Header" xml:space="preserve">
    <value>Override Windows Snap</value>
  </data>
  <data name="FancyZones_OverrideSnapHotkeys.Description" xml:space="preserve">
    <value>This overrides the Windows Snap shortcut (Win + arrow) to move windows between zones</value>
  </data>
  <data name="FancyZones_ShiftDragCheckBoxControl_Header.Content" xml:space="preserve">
    <value>Hold Shift key to activate zones while dragging</value>
  </data>
  <data name="FancyZones_ShowZonesOnAllMonitorsCheckBoxControl.Content" xml:space="preserve">
    <value>Show zones on all monitors while dragging a window</value>
  </data>
  <data name="FancyZones_AppLastZoneMoveWindows.Content" xml:space="preserve">
    <value>Move newly created windows to their last known zone</value>
    <comment>windows refers to application windows</comment>
  </data>
  <data name="FancyZones_OpenWindowOnActiveMonitor.Content" xml:space="preserve">
    <value>Move newly created windows to the current active monitor (Experimental)</value>
  </data>
  <data name="FancyZones_UseCursorPosEditorStartupScreen.Header" xml:space="preserve">
    <value>Launch editor on the display</value>
  </data>
  <data name="FancyZones_UseCursorPosEditorStartupScreen.Description" xml:space="preserve">
    <value>When using multiple displays</value>
  </data>
  <data name="FancyZones_LaunchPositionMouse.Content" xml:space="preserve">
    <value>Where the mouse pointer is</value>
  </data>
  <data name="FancyZones_LaunchPositionScreen.Content" xml:space="preserve">
    <value>With active focus</value>
  </data>
  <data name="FancyZones_ZoneBehavior_GroupSettings.Header" xml:space="preserve">
    <value>Zone behavior</value>
  </data>
  <data name="FancyZones_ZoneBehavior_GroupSettings.Description" xml:space="preserve">
    <value>Manage how zones behave when using FancyZones</value>
  </data>
  <data name="FancyZones_Zones.Header" xml:space="preserve">
    <value>Zones</value>
  </data>
  <data name="FancyZones_ZoneHighlightColor.Header" xml:space="preserve">
    <value>Highlight color</value>
  </data>
  <data name="FancyZones_ZoneSetChangeMoveWindows.Content" xml:space="preserve">
    <value>During zone layout changes, windows assigned to a zone will match new size/positions</value>
  </data>
  <data name="AttributionTitle.Text" xml:space="preserve">
    <value>Attribution</value>
    <comment>giving credit to the projects this utility was based on</comment>
  </data>
  <data name="General.ModuleTitle" xml:space="preserve">
    <value>General</value>
  </data>
  <data name="GeneralPage_CheckForUpdates.Content" xml:space="preserve">
    <value>Check for updates</value>
  </data>
  <data name="General_SettingsBackupAndRestoreLocationText.Header" xml:space="preserve">
    <value>Location</value>
  </data>
  <data name="General_SettingsBackupAndRestore_ButtonBackup.Content" xml:space="preserve">
    <value>Backup</value>
  </data>
  <data name="General_SettingsBackupInfo_FileNameHeader.Text" xml:space="preserve">
    <value>File name:</value>
  </data>
  <data name="General_SettingsBackupAndRestore_LinkRefresh.Text" xml:space="preserve">
    <value>Refresh</value>
  </data>
  <data name="General_SettingsBackupAndRestore_ButtonRestore.Content" xml:space="preserve">
    <value>Restore</value>
  </data>
  <data name="General_SettingsBackupAndRestore_ButtonSelectLocation.Text" xml:space="preserve">
    <value>Select folder</value>
  </data>
  <data name="GeneralPage_UpdateNow.Content" xml:space="preserve">
    <value>Update now</value>
  </data>
  <data name="GeneralPage_PrivacyStatement_URL.Text" xml:space="preserve">
    <value>Privacy statement</value>
  </data>
  <data name="GeneralPage_ReportAbug.Text" xml:space="preserve">
    <value>Report a bug</value>
    <comment>Report an issue inside powertoys</comment>
  </data>
  <data name="GeneralPage_RequestAFeature_URL.Text" xml:space="preserve">
    <value>Request a feature</value>
    <comment>Tell our team what we should build</comment>
  </data>
  <data name="GeneralPage_RestartAsAdmin_Button.Content" xml:space="preserve">
    <value>Restart PowerToys as administrator</value>
    <comment>running PowerToys as a higher level user, account is typically referred to as an admin / administrator</comment>
  </data>
  <data name="GeneralPage_RunAtStartUp.Header" xml:space="preserve">
    <value>Run at startup</value>
  </data>
  <data name="GeneralPage_RunAtStartUp.Description" xml:space="preserve">
    <value>PowerToys will launch automatically</value>
  </data>
  <data name="PowerRename.ModuleDescription" xml:space="preserve">
    <value>A Windows Shell extension for more advanced bulk renaming using search &amp; replace or regular expressions.</value>
  </data>
  <data name="PowerRename_ShellIntegration.Header" xml:space="preserve">
    <value>Shell integration</value>
    <comment>This refers to directly integrating in with Windows</comment>
  </data>
  <data name="PowerRename_Toggle_Enable.Header" xml:space="preserve">
    <value>Enable PowerRename</value>
    <comment>do not loc the Product name.  Do you want this feature on / off</comment>
  </data>
  <data name="RadioButtons_Name_Theme.Text" xml:space="preserve">
    <value>Settings theme</value>
  </data>
  <data name="PowerRename_Toggle_HideIcon.Content" xml:space="preserve">
    <value>Hide icon in context menu</value>
  </data>
  <data name="PowerRename_Toggle_ContextMenu.Header" xml:space="preserve">
    <value>Show PowerRename in</value>
  </data>
  <data name="PowerRename_Toggle_StandardContextMenu.Content" xml:space="preserve">
    <value>Default and extended context menu</value>
  </data>
  <data name="PowerRename_Toggle_ExtendedContextMenu.Content" xml:space="preserve">
    <value>Extended context menu only</value>
  </data>
  <data name="ExtendedContextMenuInfo.Title" xml:space="preserve">
    <value>Press Shift + right-click on files to open the extended context menu</value>
  </data>
  <data name="PowerRename_Toggle_MaxDispListNum.Header" xml:space="preserve">
    <value>Maximum number of items</value>
  </data>
  <data name="PowerRename_Toggle_RestoreFlagsOnLaunch.Header" xml:space="preserve">
    <value>Show recently used strings</value>
  </data>
  <data name="FileExplorerPreview_ToggleSwitch_Preview_MD.Header" xml:space="preserve">
    <value>Markdown</value>
    <comment>File type, do not translate</comment>
  </data>
  <data name="FileExplorerPreview_ToggleSwitch_Preview_MD.Description" xml:space="preserve">
    <value>.md, .markdown, .mdown, .mkdn, .mkd, .mdwn, .mdtxt, .mdtext</value>
    <comment>File extensions, should not be altered</comment>
  </data>
  <data name="FileExplorerPreview_ToggleSwitch_Preview_Monaco.Header" xml:space="preserve">
    <value>Source code files (Monaco)</value>
    <comment>File type, do not translate</comment>
  </data>
  <data name="FileExplorerPreview_ToggleSwitch_Preview_Monaco.Description" xml:space="preserve">
    <value>.cpp, .py, .json, .xml, .csproj, ...</value>
    <comment>File extensions should not be altered</comment>
  </data>
  <data name="FileExplorerPreview_ToggleSwitch_Preview_SVG.Header" xml:space="preserve">
    <value>Scalable Vector Graphics</value>
    <comment>File type, do not translate</comment>
  </data>
  <data name="FileExplorerPreview_ToggleSwitch_Preview_SVG.Description" xml:space="preserve">
    <value>.svg</value>
    <comment>File extension, should not be altered</comment>
  </data>
  <data name="FileExplorerPreview_Preview_SVG_Color_Mode.Header" xml:space="preserve">
    <value>Color mode</value>
  </data>
  <data name="FileExplorerPreview_Preview_SVG_Color_Mode_Default.Content" xml:space="preserve">
    <value>Windows default</value>
  </data>
  <data name="FileExplorerPreview_Preview_SVG_Color_Solid_Color.Content" xml:space="preserve">
    <value>Solid color</value>
  </data>
  <data name="FileExplorerPreview_Preview_SVG_Checkered_Shade.Content" xml:space="preserve">
    <value>Checkered pattern</value>
  </data>
  <data name="FileExplorerPreview_Preview_SVG_Background_Color.Header" xml:space="preserve">
    <value>Color</value>
  </data>
  <data name="FileExplorerPreview_Preview_SVG_Checkered_Shade_Mode.Header" xml:space="preserve">
    <value>Checkered shade</value>
  </data>
  <data name="FileExplorerPreview_Preview_SVG_Checkered_Shade_1.Content" xml:space="preserve">
    <value>Light</value>
  </data>
  <data name="FileExplorerPreview_Preview_SVG_Checkered_Shade_2.Content" xml:space="preserve">
    <value>Medium</value>
  </data>
  <data name="FileExplorerPreview_Preview_SVG_Checkered_Shade_3.Content" xml:space="preserve">
    <value>Dark</value>
  </data>
  <data name="FileExplorerPreview_ToggleSwitch_Preview_PDF.Header" xml:space="preserve">
    <value>Portable Document Format</value>
    <comment>File type, do not translate</comment>
  </data>
  <data name="FileExplorerPreview_ToggleSwitch_Preview_PDF.Description" xml:space="preserve">
    <value>.pdf</value>
    <comment>File extension, should not be altered</comment>
  </data>
  <data name="FileExplorerPreview_ToggleSwitch_Thumbnail_SVG.Header" xml:space="preserve">
    <value>Scalable Vector Graphics</value>
    <comment>File type, do not translate</comment>
  </data>
  <data name="FileExplorerPreview_ToggleSwitch_Thumbnail_SVG.Description" xml:space="preserve">
    <value>.svg</value>
    <comment>File extension, should not be altered</comment>
  </data>
  <data name="FileExplorerPreview_ToggleSwitch_Thumbnail_STL.Header" xml:space="preserve">
    <value>Stereolithography</value>
    <comment>File type, do not translate</comment>
  </data>
  <data name="FileExplorerPreview_ToggleSwitch_Thumbnail_STL.Description" xml:space="preserve">
    <value>.stl</value>
    <comment>File extension, should not be altered</comment>
  </data>
  <data name="FileExplorerPreview_Color_Thumbnail_STL.Header" xml:space="preserve">
    <value>Color</value>
  </data>
  <data name="FileExplorerPreview_ToggleSwitch_Thumbnail_PDF.Header" xml:space="preserve">
    <value>Portable Document Format</value>
    <comment>File type, do not translate</comment>
  </data>
  <data name="FileExplorerPreview_ToggleSwitch_Thumbnail_PDF.Description" xml:space="preserve">
    <value>.pdf</value>
    <comment>File extension, should not be altered</comment>
  </data>
  <data name="FileExplorerPreview.ModuleDescription" xml:space="preserve">
    <value>These settings allow you to manage your Windows File Explorer custom preview handlers.</value>
  </data>
  <data name="PowerRename_AutoCompleteHeader.Header" xml:space="preserve">
    <value>Auto-complete</value>
  </data>
  <data name="OpenSource_Notice.Text" xml:space="preserve">
    <value>Open-source notice</value>
  </data>
  <data name="PowerRename_Toggle_AutoComplete.Header" xml:space="preserve">
    <value>Enable auto-complete for the search &amp; replace fields</value>
  </data>
  <data name="FancyZones_BorderColor.Header" xml:space="preserve">
    <value>Border color</value>
  </data>
  <data name="FancyZones_InActiveColor.Header" xml:space="preserve">
    <value>Inactive color</value>
  </data>
  <data name="ShortcutGuide.ModuleDescription" xml:space="preserve">
    <value>Shows a help overlay with Windows shortcuts.</value>
  </data>
  <data name="ShortcutGuide_PressTimeForGlobalWindowsShortcuts.Header" xml:space="preserve">
    <value>Press duration before showing global Windows shortcuts (ms)</value>
    <comment>ms = milliseconds</comment>
  </data>
  <data name="ShortcutGuide_ActivationMethod.Header" xml:space="preserve">
    <value>Activation method</value>
  </data>
  <data name="ShortcutGuide_ActivationMethod.Description" xml:space="preserve">
    <value>Use a shortcut or press the Windows key for some time to activate</value>
  </data>
  <data name="Radio_ShortcutGuide_ActivationMethod_CustomizedShortcut.Content" xml:space="preserve">
    <value>Customized shortcut</value>
  </data>
  <data name="Radio_ShortcutGuide_ActivationMethod_LongPressWindowsKey.Content" xml:space="preserve">
    <value>Hold down Windows key</value>
  </data>
  <data name="ShortcutGuide_PressWinKeyWarning.Title" xml:space="preserve">
    <value>In some edge cases Shortcut Guide might not function correctly when using this activation method</value>
  </data>
  <data name="Appearance_Behavior.Header" xml:space="preserve">
    <value>Appearance &amp; behavior</value>
  </data>
  <data name="General_SettingsBackupAndRestoreTitle.Header" xml:space="preserve">
    <value>Backup &amp; restore</value>
  </data>
  <data name="General_SettingsBackupAndRestore.Header" xml:space="preserve">
    <value>Backup and restore your settings</value>
  </data>
  <data name="General_SettingsBackupAndRestore.Description" xml:space="preserve">
    <value>PowerToys will restart automatically if needed</value>
  </data>
  <data name="ShortcutGuide_Enable.Header" xml:space="preserve">
    <value>Enable Shortcut Guide</value>
    <comment>do not loc the Product name. Do you want this feature on / off</comment>
  </data>
  <data name="ShortcutGuide_OverlayOpacity.Header" xml:space="preserve">
    <value>Background opacity (%)</value>
  </data>
  <data name="ShortcutGuide_DisabledApps.Header" xml:space="preserve">
    <value>Exclude apps</value>
  </data>
  <data name="ShortcutGuide_DisabledApps.Description" xml:space="preserve">
    <value>Turns off Shortcut Guide when these applications have focus - add one application name per line</value>
  </data>
  <data name="ShortcutGuide_DisabledApps_TextBoxControl.PlaceholderText" xml:space="preserve">
    <value>Example: outlook.exe</value>
    <comment>Don't translate outlook.exe</comment>
  </data>
  <data name="ImageResizer_CustomSizes.Header" xml:space="preserve">
    <value>Image sizes</value>
  </data>
  <data name="ImageResizer_Presets.Header" xml:space="preserve">
    <value>Presets</value>
  </data>
  <data name="ImageResizer_Presets.Description" xml:space="preserve">
    <value>Manage preset sizes that can be used in the editor</value>
  </data>
  <data name="ImageResizer_FilenameFormatHeader.Description" xml:space="preserve">
    <value>This format is used as the filename for resized images</value>
  </data>
  <data name="ImageResizer.ModuleDescription" xml:space="preserve">
    <value>Lets you resize images by right-clicking.</value>
  </data>
  <data name="ImageResizer_EnableToggle.Header" xml:space="preserve">
    <value>Enable Image Resizer</value>
    <comment>do not loc the Product name.  Do you want this feature on / off</comment>
  </data>
  <data name="ImagesSizesListView.[using:Microsoft.UI.Xaml.Automation]AutomationProperties.Name" xml:space="preserve">
    <value>Image Size</value>
  </data>
  <data name="ImageResizer_Configurations.[using:Microsoft.UI.Xaml.Automation]AutomationProperties.Name" xml:space="preserve">
    <value>Configurations</value>
  </data>
  <data name="ImageResizer_Name.Header" xml:space="preserve">
    <value>Name</value>
  </data>
  <data name="ImageResizer_Fit.Header" xml:space="preserve">
    <value>Fit</value>
  </data>
  <data name="ImageResizer_Width.Header" xml:space="preserve">
    <value>Width</value>
  </data>
  <data name="ImageResizer_Height.Header" xml:space="preserve">
    <value>Height</value>
  </data>
  <data name="ImageResizer_Size.Header" xml:space="preserve">
    <value>Unit</value>
  </data>
  <data name="RemoveButton.[using:Microsoft.UI.Xaml.Automation]AutomationProperties.Name" xml:space="preserve">
    <value>Remove</value>
    <comment>Removes a user defined setting group for Image Resizer</comment>
  </data>
  <data name="RemoveItem.Text" xml:space="preserve">
    <value>Delete</value>
  </data>
  <data name="ImageResizer_Image.[using:Microsoft.UI.Xaml.Automation]AutomationProperties.Name" xml:space="preserve">
    <value>Image Resizer</value>
  </data>
  <data name="ImageResizer_AddSizeButton.Content" xml:space="preserve">
    <value>Add new size</value>
  </data>
  <data name="ImageResizer_SaveSizeButton.Label" xml:space="preserve">
    <value>Save sizes</value>
  </data>
  <data name="ImageResizer_Encoding.Header" xml:space="preserve">
    <value>JPEG quality level (%)</value>
  </data>
  <data name="ImageResizer_PNGInterlacing.Header" xml:space="preserve">
    <value>PNG interlacing</value>
  </data>
  <data name="ImageResizer_TIFFCompression.Header" xml:space="preserve">
    <value>TIFF compression</value>
  </data>
  <data name="File.Header" xml:space="preserve">
    <value>File</value>
    <comment>as in a computer file</comment>
  </data>
  <data name="Default.Content" xml:space="preserve">
    <value>Default</value>
  </data>
  <data name="ImageResizer_ENCODER_TIFF_CCITT3.Content" xml:space="preserve">
    <value>CCITT3</value>
    <comment>do not loc</comment>
  </data>
  <data name="ImageResizer_ENCODER_TIFF_CCITT4.Content" xml:space="preserve">
    <value>CCITT4</value>
    <comment>do not loc</comment>
  </data>
  <data name="ImageResizer_ENCODER_TIFF_Default.Content" xml:space="preserve">
    <value>Default</value>
  </data>
  <data name="ImageResizer_ENCODER_TIFF_LZW.Content" xml:space="preserve">
    <value>LZW</value>
    <comment>do not loc</comment>
  </data>
  <data name="ImageResizer_ENCODER_TIFF_None.Content" xml:space="preserve">
    <value>None</value>
  </data>
  <data name="ImageResizer_ENCODER_TIFF_RLE.Content" xml:space="preserve">
    <value>RLE</value>
    <comment>do not loc</comment>
  </data>
  <data name="ImageResizer_ENCODER_TIFF_Zip.Content" xml:space="preserve">
    <value>Zip</value>
    <comment>do not loc</comment>
  </data>
  <data name="ImageResizer_FallbackEncoder_BMP.Content" xml:space="preserve">
    <value>BMP encoder</value>
  </data>
  <data name="ImageResizer_FallbackEncoder_GIF.Content" xml:space="preserve">
    <value>GIF encoder</value>
  </data>
  <data name="ImageResizer_FallbackEncoder_JPEG.Content" xml:space="preserve">
    <value>JPEG encoder</value>
  </data>
  <data name="ImageResizer_FallbackEncoder_PNG.Content" xml:space="preserve">
    <value>PNG encoder</value>
  </data>
  <data name="ImageResizer_FallbackEncoder_TIFF.Content" xml:space="preserve">
    <value>TIFF encoder</value>
  </data>
  <data name="ImageResizer_FallbackEncoder_WMPhoto.Content" xml:space="preserve">
    <value>WMPhoto encoder</value>
  </data>
  <data name="ImageResizer_Sizes_Fit_Fill.Content" xml:space="preserve">
    <value>Fill</value>
    <comment>Refers to filling an image into a certain size. It could overflow</comment>
  </data>
  <data name="ImageResizer_Sizes_Fit_Fill_ThirdPersonSingular.Text" xml:space="preserve">
    <value>Fill</value>
    <comment>Refers to filling an image into a certain size. It could overflow</comment>
  </data>
  <data name="ImageResizer_Sizes_Fit_Fit.Content" xml:space="preserve">
    <value>Fit</value>
    <comment>Refers to fitting an image into a certain size. It won't overflow</comment>
  </data>
  <data name="ImageResizer_Sizes_Fit_Stretch.Content" xml:space="preserve">
    <value>Stretch</value>
    <comment>Refers to stretching an image into a certain size. Won't overflow but could distort.</comment>
  </data>
  <data name="ImageResizer_Sizes_Units_CM.Content" xml:space="preserve">
    <value>Centimeters</value>
  </data>
  <data name="ImageResizer_Sizes_Units_Inches.Content" xml:space="preserve">
    <value>Inches</value>
  </data>
  <data name="ImageResizer_Sizes_Units_Percent.Content" xml:space="preserve">
    <value>Percent</value>
  </data>
  <data name="ImageResizer_Sizes_Units_Pixels.Content" xml:space="preserve">
    <value>Pixels</value>
  </data>
  <data name="Off.Content" xml:space="preserve">
    <value>Off</value>
  </data>
  <data name="On.Content" xml:space="preserve">
    <value>On</value>
  </data>
  <data name="GeneralPage_ToggleSwitch_AlwaysRunElevated_Link.Content" xml:space="preserve">
    <value>Learn more about administrator mode</value>
  </data>
  <data name="GeneralPage_ToggleSwitch_AutoDownloadUpdates.Header" xml:space="preserve">
    <value>Download updates automatically</value>
  </data>
  <data name="GeneralPage_ToggleSwitch_AutoDownloadUpdates.Description" xml:space="preserve">
    <value>Except on metered connections</value>
  </data>
  <data name="GeneralPage_ToggleSwitch_RunningAsAdminNote.Text" xml:space="preserve">
    <value>Currently running as administrator</value>
  </data>
  <data name="GeneralSettings_AlwaysRunAsAdminText.Header" xml:space="preserve">
    <value>Always run as administrator</value>
  </data>
  <data name="GeneralSettings_AlwaysRunAsAdminText.Description" xml:space="preserve">
    <value>You need to run as administrator to use this setting</value>
  </data>
  <data name="GeneralSettings_RunningAsUserText" xml:space="preserve">
    <value>Running as user</value>
  </data>
  <data name="GeneralSettings_RunningAsAdminText" xml:space="preserve">
    <value>Running as administrator</value>
  </data>
  <data name="FancyZones.ModuleTitle" xml:space="preserve">
    <value>FancyZones</value>
  </data>
  <data name="FileExplorerPreview.ModuleTitle" xml:space="preserve">
    <value>File Explorer</value>
  </data>
  <data name="FileExplorerPreview_Image.[using:Microsoft.UI.Xaml.Automation]AutomationProperties.Name" xml:space="preserve">
    <value>File Explorer</value>
    <comment>Use same translation as Windows does for File Explorer</comment>
  </data>
  <data name="ImageResizer.ModuleTitle" xml:space="preserve">
    <value>Image Resizer</value>
  </data>
  <data name="KeyboardManager.ModuleTitle" xml:space="preserve">
    <value>Keyboard Manager</value>
  </data>
  <data name="ColorPicker.ModuleTitle" xml:space="preserve">
    <value>Color Picker</value>
  </data>
  <data name="PowerLauncher.ModuleTitle" xml:space="preserve">
    <value>PowerToys Run</value>
  </data>
  <data name="PowerToys_Run_Image.[using:Microsoft.UI.Xaml.Automation]AutomationProperties.Name" xml:space="preserve">
    <value>PowerToys Run</value>
  </data>
  <data name="PowerRename.ModuleTitle" xml:space="preserve">
    <value>PowerRename</value>
    <comment>do not loc the product name</comment>
  </data>
  <data name="PowerRename_Image.[using:Microsoft.UI.Xaml.Automation]AutomationProperties.Name" xml:space="preserve">
    <value>PowerRename</value>
    <comment>do not loc</comment>
  </data>
  <data name="ShortcutGuide.ModuleTitle" xml:space="preserve">
    <value>Shortcut Guide</value>
  </data>
  <data name="Shortcut_Guide_Image.[using:Microsoft.UI.Xaml.Automation]AutomationProperties.Name" xml:space="preserve">
    <value>Shortcut Guide</value>
  </data>
  <data name="General_Repository.Text" xml:space="preserve">
    <value>GitHub repository</value>
  </data>
  <data name="General_Version.Header" xml:space="preserve">
    <value>Version</value>
  </data>
  <data name="General_VersionLastChecked.Text" xml:space="preserve">
    <value>Last checked: </value>
  </data>
  <data name="General_SettingsBackupInfo_DateHeader.Text" xml:space="preserve">
    <value>Created at:</value>
  </data>
  <data name="General_SettingsBackupAndRestoreStatusInfo.Header" xml:space="preserve">
    <value>Backup information</value>
  </data>
  <data name="General_SettingsBackupInfo_SourceHeader.Text" xml:space="preserve">
    <value>Source machine:</value>
  </data>
  <data name="General_SettingsBackupInfo_StatusHeader.Text" xml:space="preserve">
    <value>Status:</value>
  </data>
  <data name="General_Version.[using:Microsoft.UI.Xaml.Automation]AutomationProperties.Name" xml:space="preserve">
    <value>Version</value>
  </data>
  <data name="Admin_mode.Header" xml:space="preserve">
    <value>Administrator mode</value>
  </data>
  <data name="FancyZones_RestoreSize.Content" xml:space="preserve">
    <value>Restore the original size of windows when unsnapping</value>
  </data>
  <data name="ImageResizer_FallBackEncoderText.Header" xml:space="preserve">
    <value>Fallback encoder</value>
  </data>
  <data name="ImageResizer_FileFormatDescription.Text" xml:space="preserve">
    <value>The following parameters can be used:</value>
  </data>
  <data name="ImageResizer_FilenameFormatHeader.Header" xml:space="preserve">
    <value>Filename format</value>
  </data>
  <data name="ImageResizer_FileModifiedDate.Header" xml:space="preserve">
    <value>File modified timestamp</value>
  </data>
  <data name="ImageResizer_FileModifiedDate.Description" xml:space="preserve">
    <value>Used as the 'modified timestamp' in the file properties</value>
  </data>
  <data name="ImageResizer_UseOriginalDate.Content" xml:space="preserve">
    <value>Original file timestamp</value>
  </data>
  <data name="ImageResizer_UseResizeDate.Content" xml:space="preserve">
    <value>Timestamp of resize action</value>
  </data>
  <data name="Encoding.Header" xml:space="preserve">
    <value>Encoding</value>
  </data>
  <data name="KeyboardManager_RemapKeyboardButton.Description" xml:space="preserve">
    <value>Remap keys to other keys or shortcuts</value>
  </data>
  <data name="KeyboardManager_RemapShortcutsButton.Description" xml:space="preserve">
    <value>Remap shortcuts to other shortcuts or keys for all or specific applications</value>
  </data>
  <data name="General.ModuleDescription" xml:space="preserve">
    <value>Microsoft PowerToys is a set of utilities for power users to tune and streamline their Windows experience for greater productivity.
Made with 💗 by Microsoft and the PowerToys community.</value>
    <comment>Windows refers to the OS</comment>
  </data>
  <data name="FancyZones_SpanZonesAcrossMonitors.Header" xml:space="preserve">
    <value>Allow zones to span across monitors</value>
  </data>
  <data name="ImageResizer_Formatting_ActualHeight.Text" xml:space="preserve">
    <value>Actual height</value>
  </data>
  <data name="ImageResizer_Formatting_ActualWidth.Text" xml:space="preserve">
    <value>Actual width</value>
  </data>
  <data name="ImageResizer_Formatting_Filename.Text" xml:space="preserve">
    <value>Original filename</value>
  </data>
  <data name="ImageResizer_Formatting_SelectedHeight.Text" xml:space="preserve">
    <value>Selected height</value>
  </data>
  <data name="ImageResizer_Formatting_SelectedWidth.Text" xml:space="preserve">
    <value>Selected width</value>
  </data>
  <data name="ImageResizer_Formatting_Sizename.Text" xml:space="preserve">
    <value>Size name</value>
  </data>
  <data name="FancyZones_MoveWindowsBasedOnPositionCheckBoxControl.Content" xml:space="preserve">
    <value>Move windows based on their position</value>
    <comment>Windows refers to application windows</comment>
  </data>
  <data name="GeneralSettings_NewVersionIsAvailable" xml:space="preserve">
    <value>New update available</value>
  </data>
  <data name="GeneralSettings_VersionIsLatest" xml:space="preserve">
    <value>PowerToys is up to date.</value>
  </data>
  <data name="FileExplorerPreview_IconThumbnail_GroupSettings.Header" xml:space="preserve">
    <value>Thumbnail icon Preview</value>
  </data>
  <data name="FileExplorerPreview_IconThumbnail_GroupSettings.Description" xml:space="preserve">
    <value>Select the file types for which thumbnail previews must be rendered.</value>
  </data>
  <data name="FileExplorerPreview_PreviewPane.Header" xml:space="preserve">
    <value>Preview Pane</value>
  </data>
  <data name="FileExplorerPreview_PreviewPane.Description" xml:space="preserve">
    <value>Select the file types which must be rendered in the Preview Pane. Ensure that Preview Pane is open by toggling the view with Alt + P in File Explorer.</value>
    <comment>Preview Pane and File Explorer are app/feature names in Windows. 'Alt + P' is a shortcut</comment>
  </data>
  <data name="FileExplorerPreview_RunAsAdminRequired.Title" xml:space="preserve">
    <value>You need to run as administrator to modify these settings.</value>
  </data>
  <data name="FileExplorerPreview_RebootRequired.Title" xml:space="preserve">
    <value>A reboot may be required for changes to these settings to take effect</value>
  </data>
  <data name="FileExplorerPreview_PreviewHandlerOutlookIncompatibility.Title" xml:space="preserve">
    <value>Enabling the preview handlers will override other preview handlers already installed - there have been reports of incompatibility between Outlook and the PDF Preview Handler.</value>
    <comment>Outlook is the name of a Microsoft product</comment>
  </data>
  <data name="FileExplorerPreview_ThumbnailsMightNotAppearOnRemoteFolders.Title" xml:space="preserve">
    <value>Thumbnails might not appear on paths managed by cloud storage solutions like OneDrive, since these solutions may get their thumbnails from the cloud instead of generating them locally.</value>
    <comment>OneDrive is the name of a Microsoft product</comment>
  </data>
  <data name="FancyZones_ExcludeApps_TextBoxControl.PlaceholderText" xml:space="preserve">
    <value>Example: outlook.exe</value>
    <comment>Don't translate outlook.exe</comment>
  </data>
  <data name="ImageResizer_FilenameFormatPlaceholder.PlaceholderText" xml:space="preserve">
    <value>Example: %1 (%2)</value>
  </data>
  <data name="ImageResizer_FilenameParameters.[using:Microsoft.UI.Xaml.Automation]AutomationProperties.Name" xml:space="preserve">
    <value>Filename parameters</value>
  </data>
  <data name="Radio_Theme_Dark.Content" xml:space="preserve">
    <value>Dark</value>
    <comment>Dark refers to color, not weight</comment>
  </data>
  <data name="Radio_Theme_Light.Content" xml:space="preserve">
    <value>Light</value>
    <comment>Light refers to color, not weight</comment>
  </data>
  <data name="Radio_Theme_Default.Content" xml:space="preserve">
    <value>Windows default</value>
    <comment>Windows refers to the Operating system</comment>
  </data>
  <data name="Windows_Color_Settings.Content" xml:space="preserve">
    <value>Windows color settings</value>
    <comment>Windows refers to the Operating system</comment>
  </data>
  <data name="ColorPicker_CopiedColorRepresentation.Header" xml:space="preserve">
    <value>Default color format</value>
  </data>
  <data name="ColorPickerFirst.Content" xml:space="preserve">
    <value>Pick a color and open editor</value>
  </data>
  <data name="EditorFirst.Content" xml:space="preserve">
    <value>Open editor</value>
  </data>
  <data name="ColorPickerOnly.Content" xml:space="preserve">
    <value>Only pick a color</value>
  </data>
  <data name="ColorPicker_ActivationAction.Header" xml:space="preserve">
    <value>Activation behavior</value>
  </data>
  <data name="ColorFormats.Header" xml:space="preserve">
    <value>Picker behavior</value>
  </data>
  <data name="ColorPicker_CopiedColorRepresentation.Description" xml:space="preserve">
    <value>This format will be copied to your clipboard</value>
  </data>
  <data name="KBM_KeysCannotBeRemapped.Text" xml:space="preserve">
    <value>Learn more about remapping limitations</value>
    <comment>This is a link that will discuss what is and is not possible for Keyboard manager to remap</comment>
  </data>
  <data name="FancyZones_Editor_GroupSettings.Header" xml:space="preserve">
    <value>Editor</value>
    <comment>refers to the FancyZone editor</comment>
  </data>
  <data name="FancyZones_WindowBehavior_GroupSettings.Header" xml:space="preserve">
    <value>Window behavior</value>
  </data>
  <data name="FancyZones_WindowBehavior_GroupSettings.Description" xml:space="preserve">
    <value>Manage how windows behave when using FancyZones</value>
  </data>
  <data name="FancyZones_Windows.Header" xml:space="preserve">
    <value>Windows</value>
    <comment>Do translate: refers to a set of application windows, not the product name</comment>
  </data>
  <data name="PowerRename_BehaviorHeader.Header" xml:space="preserve">
    <value>Behavior</value>
  </data>
  <data name="PowerRename_Toggle_UseBoostLib.Header" xml:space="preserve">
    <value>Use Boost library</value>
    <comment>Boost is a product name, should not be translated</comment>
  </data>
  <data name="PowerRename_Toggle_UseBoostLib.Description" xml:space="preserve">
    <value>Provides extended features but may use different regex syntax</value>
    <comment>Boost is a product name, should not be translated</comment>
  </data>
  <data name="MadeWithOssLove.Text" xml:space="preserve">
    <value>Made with 💗 by Microsoft and the PowerToys community.</value>
  </data>
  <data name="ColorPicker_ColorFormats.Header" xml:space="preserve">
    <value>Color formats</value>
  </data>
  <data name="ColorPicker_ColorFormats.Description" xml:space="preserve">
    <value>Configure the color formats (edit, delete, hide, reorder them)</value>
  </data>
  <data name="MoveUp.Text" xml:space="preserve">
    <value>Move up</value>
  </data>
  <data name="MoveDown.Text" xml:space="preserve">
    <value>Move down</value>
  </data>
  <data name="ColorPickerAddNewFormat.Content" xml:space="preserve">
    <value>Add new format</value>
  </data>
  <data name="NewColorFormat.Header" xml:space="preserve">
    <value>Format</value>
  </data>
  <data name="NewColorName.Header" xml:space="preserve">
    <value>Name</value>
  </data>
  <data name="AddCustomColorFormat" xml:space="preserve">
    <value>Add custom color format</value>
  </data>
  <data name="ColorFormatSave" xml:space="preserve">
    <value>Save</value>
  </data>
  <data name="EditCustomColorFormat" xml:space="preserve">
    <value>Edit custom color format</value>
  </data>
  <data name="ColorFormatUpdate" xml:space="preserve">
    <value>Update</value>
  </data>
  <data name="CustomColorFormatDefaultName" xml:space="preserve">
    <value>My Format</value>
  </data>
  <data name="ColorFormatDialog.SecondaryButtonText" xml:space="preserve">
    <value>Cancel</value>
  </data>
  <data name="ColorFormatEditorHelpline1.Text" xml:space="preserve">
    <value>The following parameters can be used:</value>
  </data>
  <data name="Help_red" xml:space="preserve">
    <value>red</value>
  </data>
  <data name="Help_green" xml:space="preserve">
    <value>green</value>
  </data>
  <data name="Help_blue" xml:space="preserve">
    <value>blue</value>
  </data>
  <data name="Help_alpha" xml:space="preserve">
    <value>alpha</value>
  </data>
  <data name="Help_cyan" xml:space="preserve">
    <value>cyan</value>
  </data>
  <data name="Help_magenta" xml:space="preserve">
    <value>magenta</value>
  </data>
  <data name="Help_yellow" xml:space="preserve">
    <value>yellow</value>
  </data>
  <data name="Help_black_key" xml:space="preserve">
    <value>black key</value>
  </data>
  <data name="Help_hue" xml:space="preserve">
    <value>hue</value>
  </data>
  <data name="Help_hueNat" xml:space="preserve">
    <value>hue (natural)</value>
  </data>
  <data name="Help_saturationI" xml:space="preserve">
    <value>saturation (HSI)</value>
  </data>
  <data name="Help_saturationL" xml:space="preserve">
    <value>saturation (HSL)</value>
  </data>
  <data name="Help_saturationB" xml:space="preserve">
    <value>saturation (HSB)</value>
  </data>
  <data name="Help_brightness" xml:space="preserve">
    <value>brightness</value>
  </data>
  <data name="Help_intensity" xml:space="preserve">
    <value>intensity</value>
  </data>
  <data name="Help_lightnessNat" xml:space="preserve">
    <value>lightness (nat)</value>
  </data>
  <data name="Help_lightnessCIE" xml:space="preserve">
    <value>lightness (CIE)</value>
  </data>
  <data name="Help_value" xml:space="preserve">
    <value>value</value>
  </data>
  <data name="Help_whiteness" xml:space="preserve">
    <value>whiteness</value>
  </data>
  <data name="Help_blackness" xml:space="preserve">
    <value>blackness</value>
  </data>
  <data name="Help_chromaticityA" xml:space="preserve">
    <value>chromaticityA</value>
  </data>
  <data name="Help_chromaticityB" xml:space="preserve">
    <value>chromaticityB</value>
  </data>
  <data name="Help_X_value" xml:space="preserve">
    <value>X value</value>
  </data>
  <data name="Help_Y_value" xml:space="preserve">
    <value>Y value</value>
  </data>
  <data name="Help_Z_value" xml:space="preserve">
    <value>Z value</value>
  </data>
  <data name="Help_decimal_value_RGB" xml:space="preserve">
    <value>decimal value (RGB)</value>
  </data>
  <data name="Help_decimal_value_BGR" xml:space="preserve">
    <value>decimal value (BGR)</value>
  </data>
  <data name="Help_color_name" xml:space="preserve">
    <value>color name</value>
  </data>
  <data name="ColorFormatEditorHelpline2.Text" xml:space="preserve">
    <value>The red, green, blue and alpha values can be formatted to the following formats:</value>
  </data>
  <data name="Help_byte" xml:space="preserve">
    <value>byte value (default)</value>
  </data>
  <data name="Help_hexL1" xml:space="preserve">
    <value>hex lowercase one digit</value>
  </data>
  <data name="Help_hexU1" xml:space="preserve">
    <value>hex uppercase one digit</value>
  </data>
  <data name="Help_hexL2" xml:space="preserve">
    <value>hex lowercase two digits</value>
  </data>
  <data name="Help_hexU2" xml:space="preserve">
    <value>hex uppercase two digits</value>
  </data>
  <data name="Help_floatWith" xml:space="preserve">
    <value>float with leading zero</value>
  </data>
  <data name="Help_floatWithout" xml:space="preserve">
    <value>float without leading zero</value>
  </data>
  <data name="ColorFormatEditorHelpline3.Text" xml:space="preserve">
    <value>Example:  %ReX means red value in hex uppercase two digits format.</value>
  </data>
  <data name="ColorPicker_ShowColorName.Header" xml:space="preserve">
    <value>Show color name</value>
  </data>
  <data name="ColorPicker_ShowColorName.Description" xml:space="preserve">
    <value>This will show the name of the color when picking a color</value>
  </data>
  <data name="ImageResizer_DefaultSize_Large" xml:space="preserve">
    <value>Large</value>
    <comment>The size of the image</comment>
  </data>
  <data name="ImageResizer_DefaultSize_Medium" xml:space="preserve">
    <value>Medium</value>
    <comment>The size of the image</comment>
  </data>
  <data name="ImageResizer_DefaultSize_Phone" xml:space="preserve">
    <value>Phone</value>
    <comment>The size of the image referring to a Mobile Phone typical image size</comment>
  </data>
  <data name="ImageResizer_DefaultSize_Small" xml:space="preserve">
    <value>Small</value>
    <comment>The size of the image</comment>
  </data>
  <data name="FancyZones_MoveWindowBasedOnRelativePosition_Accessible.[using:Microsoft.UI.Xaml.Automation]AutomationProperties.Name" xml:space="preserve">
    <value>Windows key + Up, down, left or right arrow key to move windows based on relative position</value>
  </data>
  <data name="FancyZones_MoveWindowLeftRightBasedOnZoneIndex_Accessible.[using:Microsoft.UI.Xaml.Automation]AutomationProperties.Name" xml:space="preserve">
    <value>Windows key + Left or right arrow keys to move windows based on zone index</value>
  </data>
  <data name="FancyZones_MoveWindowBasedOnRelativePosition_Description.Text" xml:space="preserve">
    <value>Windows key +    or </value>
    <comment>Do not loc the icons (hex numbers)</comment>
  </data>
  <data name="FancyZones_MoveWindowLeftRightBasedOnZoneIndex_Description.Text" xml:space="preserve">
    <value>Windows key +  or </value>
    <comment>Do not loc the icons (hex numbers)</comment>
  </data>
  <data name="FancyZones_MoveWindowBasedOnRelativePosition.Text" xml:space="preserve">
    <value>Relative position</value>
  </data>
  <data name="FancyZones_MoveWindow.Header" xml:space="preserve">
    <value>Move windows based on</value>
  </data>
  <data name="FancyZones_MoveWindowLeftRightBasedOnZoneIndex.Text" xml:space="preserve">
    <value>Zone index</value>
  </data>
  <data name="ColorPicker_Editor.Header" xml:space="preserve">
    <value>Color formats</value>
  </data>
  <data name="FancyZones_OverlappingZonesClosestCenter.Content" xml:space="preserve">
    <value>Activate the zone whose center is closest to the cursor</value>
  </data>
  <data name="FancyZones_OverlappingZonesLargest.Content" xml:space="preserve">
    <value>Activate the largest zone by area</value>
  </data>
  <data name="FancyZones_OverlappingZonesPositional.Content" xml:space="preserve">
    <value>Split the overlapped area into multiple activation targets</value>
  </data>
  <data name="FancyZones_OverlappingZonesSmallest.Content" xml:space="preserve">
    <value>Activate the smallest zone by area</value>
  </data>
  <data name="FancyZones_OverlappingZones.Header" xml:space="preserve">
    <value>When multiple zones overlap</value>
  </data>
  <data name="PowerLauncher_Plugins.Header" xml:space="preserve">
    <value>Plugins</value>
  </data>
  <data name="PowerLauncher_ActionKeyword.Header" xml:space="preserve">
    <value>Direct activation command</value>
  </data>
  <data name="PowerLauncher_AuthoredBy.Text" xml:space="preserve">
    <value>Authored by</value>
    <comment>example: Authored by Microsoft</comment>
  </data>
  <data name="PowerLauncher_IncludeInGlobalResultTitle.Text" xml:space="preserve">
    <value>Include in global result</value>
  </data>
  <data name="PowerLauncher_IncludeInGlobalResultDescription.Text" xml:space="preserve">
    <value>Show results on queries without direct activation command</value>
  </data>
  <data name="PowerLauncher_EnablePluginToggle.[using:Microsoft.UI.Xaml.Automation]AutomationProperties.Name" xml:space="preserve">
    <value>Enable plugin</value>
  </data>
  <data name="PowerLauncher_EnablePluginToggle.OnContent" xml:space="preserve">
    <value>On</value>
  </data>
  <data name="PowerLauncher_EnablePluginToggle.OffContent" xml:space="preserve">
    <value>Off</value>
  </data>
  <data name="Run_AdditionalOptions.Text" xml:space="preserve">
    <value>Additional options</value>
  </data>
  <data name="Run_NotAccessibleWarning.Title" xml:space="preserve">
    <value>Please define an activation command or allow this plugin to be used in the global results.</value>
  </data>
  <data name="Run_AllPluginsDisabled.Title" xml:space="preserve">
    <value>PowerToys Run can't provide any results without plugins</value>
  </data>
  <data name="Run_AllPluginsDisabled.Message" xml:space="preserve">
    <value>Enable at least one plugin to get started</value>
  </data>
  <data name="Run_PluginUse.Header" xml:space="preserve">
    <value>Plugins</value>
  </data>
  <data name="Run_PluginUseDescription.Text" xml:space="preserve">
    <value>Include or remove plugins from the global results, change the direct activation phrase and configure additional options</value>
  </data>
  <data name="Run_PositionAppearance_GroupSettings.Header" xml:space="preserve">
    <value>Position &amp; appearance</value>
  </data>
  <data name="Run_PositionHeader.Header" xml:space="preserve">
    <value>Preferred monitor position</value>
    <comment>as in Show PowerToys Run on primary monitor</comment>
  </data>
  <data name="Run_PositionHeader.Description" xml:space="preserve">
    <value>If multiple monitors are in use, PowerToys Run can be launched on the desired monitor</value>
    <comment>as in Show PowerToys Run on primary monitor</comment>
  </data>
  <data name="Run_Radio_Position_Cursor.Content" xml:space="preserve">
    <value>Monitor with mouse cursor</value>
  </data>
  <data name="Run_Radio_Position_Focus.Content" xml:space="preserve">
    <value>Monitor with focused window</value>
  </data>
  <data name="Run_Radio_Position_Primary_Monitor.Content" xml:space="preserve">
    <value>Primary monitor</value>
  </data>
  <data name="Run_PluginsLoading.Text" xml:space="preserve">
    <value>Plugins are loading...</value>
  </data>
  <data name="ColorPicker_ButtonDown.[using:Microsoft.UI.Xaml.Automation]AutomationProperties.Name" xml:space="preserve">
    <value>Move the color down</value>
  </data>
  <data name="ColorPicker_ButtonUp.[using:Microsoft.UI.Xaml.Automation]AutomationProperties.Name" xml:space="preserve">
    <value>Move the color up</value>
  </data>
  <data name="FancyZones_FlashZonesOnQuickSwitch.Content" xml:space="preserve">
    <value>Flash zones when switching layout</value>
  </data>
  <data name="FancyZones_Layouts.Header" xml:space="preserve">
    <value>Layouts</value>
  </data>
  <data name="FancyZones_QuickLayoutSwitch.Header" xml:space="preserve">
    <value>Enable quick layout switch</value>
  </data>
  <data name="FancyZones_QuickLayoutSwitch.Description" xml:space="preserve">
    <value>Layout-specific shortcuts can be configured in the editor</value>
  </data>
  <data name="FancyZones_QuickLayoutSwitch_GroupSettings.Text" xml:space="preserve">
    <value>Quick layout switch</value>
  </data>
  <data name="Activation_Shortcut.Header" xml:space="preserve">
    <value>Activation shortcut</value>
  </data>
  <data name="Activation_Shortcut.Description" xml:space="preserve">
    <value>Customize the shortcut to activate this module</value>
  </data>
  <data name="Oobe_GetStarted.Text" xml:space="preserve">
    <value>Let's get started!</value>
  </data>
  <data name="Oobe_PowerToysDescription.Text" xml:space="preserve">
    <value>Welcome to PowerToys! These overviews will help you quickly learn the basics of all our utilities.</value>
  </data>
  <data name="Oobe_GettingStarted.Text" xml:space="preserve">
    <value>Getting started</value>
  </data>
  <data name="Oobe_Launch.Text" xml:space="preserve">
    <value>Launch</value>
  </data>
  <data name="Launch_ColorPicker.Content" xml:space="preserve">
    <value>Launch Color Picker</value>
  </data>
  <data name="Oobe_LearnMore.Text" xml:space="preserve">
    <value>Learn more about</value>
  </data>
  <data name="Oobe_ColorPicker.Description" xml:space="preserve">
    <value>Color Picker is a system-wide color selection tool for Windows that enables you to pick colors from any currently running application and automatically copies it in a configurable format to your clipboard.</value>
  </data>
  <data name="Oobe_FancyZones.Description" xml:space="preserve">
    <value>FancyZones is a window manager that makes it easy to create complex window layouts and quickly position windows into those layouts.</value>
  </data>
  <data name="Oobe_FileLocksmith.Description" xml:space="preserve">
    <value>File Locksmith lists which processes are using the selected files or directories and allows closing those processes.</value>
  </data>
  <data name="Oobe_FileExplorer.Description" xml:space="preserve">
    <value>PowerToys introduces add-ons to the Windows File Explorer that will enable files like Markdown (.md), PDF (.pdf), SVG (.svg), STL (.stl), G-code (.gcode) and developer files to be viewed in the preview pane. It introduces File Explorer thumbnail support for a number of these file types as well.</value>
  </data>
  <data name="Oobe_ImageResizer.Description" xml:space="preserve">
    <value>Image Resizer is a Windows shell extension for simple bulk image-resizing.</value>
  </data>
  <data name="Oobe_KBM.Description" xml:space="preserve">
    <value>Keyboard Manager allows you to customize the keyboard to be more productive by remapping keys and creating your own keyboard shortcuts.</value>
  </data>
  <data name="Oobe_MouseWithoutBorders.Description" xml:space="preserve">
    <value>Mouse Without Borders enables using the mouse pointer, keyboard, clipboard and drag and drop between machines in the same local network.</value>
  </data>
  <data name="Oobe_PowerRename.Description" xml:space="preserve">
    <value>PowerRename enables you to perform simple bulk renaming, searching and replacing file names.</value>
  </data>
  <data name="Oobe_Run.Description" xml:space="preserve">
    <value>PowerToys Run is a quick launcher for power users that contains some additional features without sacrificing performance.</value>
  </data>
  <data name="Oobe_MeasureTool.Description" xml:space="preserve">
    <value>Screen Ruler is a quick and easy way to measure pixels on your screen.</value>
  </data>
  <data name="Oobe_ShortcutGuide.Description" xml:space="preserve">
    <value>Shortcut Guide presents the user with a listing of available shortcuts for the current state of the desktop.</value>
  </data>
  <data name="Oobe_VideoConference.Description" xml:space="preserve">
    <value>Video Conference Mute allows users to quickly mute the microphone and turn off the camera while on a conference call with a single keystroke, regardless of what application has focus on your computer.</value>
  </data>
  <data name="Oobe_MouseUtils.Description" xml:space="preserve">
    <value>A collection of utilities to enhance your mouse.</value>
    <comment>Mouse as in the hardware peripheral</comment>
  </data>
  <data name="Oobe_Overview.Description" xml:space="preserve">
    <value>Microsoft PowerToys is a set of utilities for power users to tune and streamline their Windows experience for greater productivity.

Take a moment to preview the various utilities listed or view our comprehensive documentation.</value>
  </data>
  <data name="Oobe_Overview_DescriptionLinkText.Text" xml:space="preserve">
    <value>Documentation on Microsoft Docs</value>
  </data>
  <data name="ReleaseNotes.Content" xml:space="preserve">
    <value>Release notes</value>
  </data>
  <data name="Oobe_ColorPicker_HowToUse.Text" xml:space="preserve">
    <value>to open Color Picker.</value>
  </data>
  <data name="Oobe_ColorPicker_TipsAndTricks.Text" xml:space="preserve">
    <value>To select a color with more precision, **scroll the mouse wheel** to zoom in.</value>
  </data>
  <data name="Oobe_FancyZones_HowToUse.Text" xml:space="preserve">
    <value>**Shift** + **drag the window** to snap a window to a zone, and release the window in the desired zone.</value>
  </data>
  <data name="Oobe_FancyZones_HowToUse_Shortcut.Text" xml:space="preserve">
    <value>to open the FancyZones editor.</value>
  </data>
  <data name="Oobe_FancyZones_TipsAndTricks.Text" xml:space="preserve">
    <value>Snap a window to multiple zones by holding the **Ctrl** key (while also holding **Shift**) when dragging a window.</value>
  </data>
  <data name="Oobe_FileLocksmith_HowToUse.Text" xml:space="preserve">
    <value>In File Explorer, right-click one or more selected files and select **What's using this file?** from the context menu.</value>
  </data>
  <data name="Oobe_FileLocksmith_TipsAndTricks.Text" xml:space="preserve">
    <value>Press the **Restart Elevated** button from the File Locksmith UI to also get information on elevated processes that might be using the files.</value>
  </data>
  <data name="Oobe_FileExplorer_HowToEnable.Text" xml:space="preserve">
    <value>Select **View** which is located at the top of File Explorer, followed by **Show**, and then **Preview pane**. 
From there, simply click on one of the supported files in the File Explorer and observe the content on the preview pane!</value>
  </data>
  <data name="Oobe_HowToCreateMappings.Text" xml:space="preserve">
    <value>How to create mappings</value>
  </data>
  <data name="Oobe_HowToEnable.Text" xml:space="preserve">
    <value>How to enable</value>
  </data>
  <data name="Oobe_HowToLaunch.Text" xml:space="preserve">
    <value>How to launch</value>
  </data>
  <data name="Oobe_HowToUse.Text" xml:space="preserve">
    <value>How to use</value>
  </data>
  <data name="Oobe_ImageResizer_HowToLaunch.Text" xml:space="preserve">
    <value>In File Explorer, right-click one or more image files and select **Resize pictures** from the context menu.</value>
  </data>
  <data name="Oobe_ImageResizer_TipsAndTricks.Text" xml:space="preserve">
    <value>Want a custom size? You can add them in the PowerToys Settings!</value>
  </data>
  <data name="Oobe_KBM_HowToCreateMappings.Text" xml:space="preserve">
    <value>Launch **PowerToys Settings**, navigate to the Keyboard Manager menu, and select either **Remap a key** or **Remap a shortcut**.</value>
  </data>
  <data name="Oobe_KBM_TipsAndTricks.Text" xml:space="preserve">
    <value>Want to only have a shortcut work for a single application? Use the Target App field when creating the shortcut remapping.</value>
  </data>
  <data name="Oobe_MouseWithoutBorders_HowToUse.Text" xml:space="preserve">
    <value>Use the Settings screen on each machine to connect to the other machines using the same key. If a connection is not working, it may be necessary to add an exception to the Windows Firewall.</value>
  </data>
  <data name="Oobe_MouseWithoutBorders_TipsAndTricks.Text" xml:space="preserve">
    <value>Use the service option in Settings to install a service enabling Mouse Without Borders to function even in the lock screen.</value>
  </data>
  <data name="Oobe_PowerRename_HowToUse.Text" xml:space="preserve">
    <value>In File Explorer, right-click one or more selected files and select **PowerRename** from the context menu.</value>
  </data>
  <data name="Oobe_PowerRename_TipsAndTricks.Text" xml:space="preserve">
    <value>PowerRename supports searching for files using regular expressions to enable more advanced renaming functionalities.</value>
  </data>
  <data name="Oobe_Run_HowToLaunch.Text" xml:space="preserve">
    <value>to open Run and just start typing.</value>
  </data>
  <data name="Oobe_Run_TipsAndTricks.Text" xml:space="preserve">
    <value>PowerToys Run supports various action keys to funnel search queries for a specific subset of results. Typing `&lt;` searches for running processes only, `?` will search only for file, or `.` for installed applications! See PowerToys documentation for the complete set of 'Action Keys' available.</value>
  </data>
  <data name="Oobe_ShortcutGuide_HowToLaunch.Text" xml:space="preserve">
    <value>to open Shortcut Guide, press it again to close or press **Esc**.</value>
  </data>
  <data name="Oobe_TipsAndTricks.Text" xml:space="preserve">
    <value>Tips &amp; tricks</value>
  </data>
  <data name="Oobe_VideoConference_ToggleMicVid.Text" xml:space="preserve">
    <value>to toggle both your microphone and video</value>
  </data>
  <data name="Oobe_VideoConference_ToggleMic.Text" xml:space="preserve">
    <value>to toggle your microphone</value>
  </data>
  <data name="Oobe_VideoConference_PushToTalkMic.Text" xml:space="preserve">
    <value>to toggle your microphone until key release</value>
  </data>
  <data name="Oobe_VideoConference_ToggleVid.Text" xml:space="preserve">
    <value>to toggle your video</value>
  </data>
  <data name="Oobe_MeasureTool_Activation.Text" xml:space="preserve">
    <value>to bring up the Screen Ruler command bar.</value>
  </data>
  <data name="Oobe_MeasureTool_HowToLaunch.Text" xml:space="preserve">
    <value>The Bounds mode lets you select a specific area to measure. You can also shift-drag an area to persist in on screen. The various Spacing modes allows tracing similar pixels along horizontal and vertical axes with a customizable pixel tolerance threshold (use settings or mouse wheel to adjust it).</value>
  </data>
  <data name="Oobe_MeasureTool.Title" xml:space="preserve">
    <value>Screen Ruler</value>
    <comment>Do not localize this string</comment>
  </data>
  <data name="Oobe_ColorPicker.Title" xml:space="preserve">
    <value>Color Picker</value>
    <comment>Do not localize this string</comment>
  </data>
  <data name="Oobe_FancyZones.Title" xml:space="preserve">
    <value>FancyZones</value>
    <comment>Do not localize this string</comment>
  </data>
  <data name="Oobe_FileLocksmith.Title" xml:space="preserve">
    <value>File Locksmith</value>
  </data>
  <data name="Oobe_ImageResizer.Title" xml:space="preserve">
    <value>Image Resizer</value>
    <comment>Do not localize this string</comment>
  </data>
  <data name="Oobe_KBM.Title" xml:space="preserve">
    <value>Keyboard Manager</value>
    <comment>Do not localize this string</comment>
  </data>
  <data name="Oobe_MouseWithoutBorders.Title" xml:space="preserve">
    <value>Mouse Without Borders</value>
    <comment>Product name. Do not localize this string</comment>
  </data>
  <data name="Oobe_PowerRename.Title" xml:space="preserve">
    <value>PowerRename</value>
    <comment>Do not localize this string</comment>
  </data>
  <data name="Oobe_Run.Title" xml:space="preserve">
    <value>PowerToys Run</value>
    <comment>Do not localize this string</comment>
  </data>
  <data name="Oobe_ShortcutGuide.Title" xml:space="preserve">
    <value>Shortcut Guide</value>
    <comment>Do not localize this string</comment>
  </data>
  <data name="Oobe_VideoConference.Title" xml:space="preserve">
    <value>Video Conference Mute</value>
    <comment>Do not localize this string</comment>
  </data>
  <data name="Oobe_Overview.Title" xml:space="preserve">
    <value>Welcome</value>
  </data>
  <data name="Oobe_WhatsNew.Text" xml:space="preserve">
    <value>What's new</value>
  </data>
  <data name="Oobe_WhatsNew_LoadingError.Title" xml:space="preserve">
    <value>Couldn't load the release notes.</value>
  </data>
  <data name="Oobe_WhatsNew_LoadingError.Message" xml:space="preserve">
    <value>Please check your internet connection.</value>
  </data>
  <data name="Oobe_WhatsNew_ProxyAuthenticationWarning.Title" xml:space="preserve">
    <value>Couldn't load the release notes.</value>
  </data>
  <data name="Oobe_WhatsNew_ProxyAuthenticationWarning.Message" xml:space="preserve">
    <value>Your proxy server requires authentication.</value>
  </data>
  <data name="Oobe_WhatsNew_DetailedReleaseNotesLink.Text" xml:space="preserve">
    <value>See more detailed release notes on GitHub</value>
    <comment>Don't loc "GitHub", it's the name of a product</comment>
  </data>
  <data name="OOBE_Settings.Content" xml:space="preserve">
    <value>Open Settings</value>
  </data>
  <data name="Oobe_NavViewItem.Content" xml:space="preserve">
    <value>Welcome to PowerToys</value>
    <comment>Don't loc "PowerToys"</comment>
  </data>
  <data name="Feedback_NavViewItem.Content" xml:space="preserve">
    <value>Give feedback</value>
  </data>
  <data name="OobeWindow_Title" xml:space="preserve">
    <value>Welcome to PowerToys</value>
  </data>
  <data name="OobeWindow_TitleTxt.Text" xml:space="preserve">
    <value>Welcome to PowerToys</value>
  </data>
  <data name="SettingsWindow_Title" xml:space="preserve">
    <value>PowerToys Settings</value>
  </data>
  <data name="Awake.ModuleTitle" xml:space="preserve">
    <value>Awake</value>
  </data>
  <data name="Awake.ModuleDescription" xml:space="preserve">
    <value>A convenient way to keep your PC awake on-demand.</value>
  </data>
  <data name="Awake_EnableSettingsCard.Header" xml:space="preserve">
    <value>Enable Awake</value>
    <comment>Awake is a product name, do not loc</comment>
  </data>
  <data name="Awake_NoKeepAwakeSelector.Content" xml:space="preserve">
    <value>Keep using the selected power plan</value>
  </data>
  <data name="Awake_IndefiniteKeepAwakeSelector.Content" xml:space="preserve">
    <value>Keep awake indefinitely</value>
  </data>
  <data name="Awake_TemporaryKeepAwakeSelector.Content" xml:space="preserve">
    <value>Keep awake for a time interval</value>
  </data>
  <data name="Awake_ExpirableKeepAwakeSelector.Content" xml:space="preserve">
    <value>Keep awake until expiration</value>
  </data>
  <data name="Awake_DisplaySettingsCard.Header" xml:space="preserve">
    <value>Keep screen on</value>
  </data>
  <data name="Awake_DisplaySettingsCard.Description" xml:space="preserve">
    <value>This setting is only available when keeping the PC awake</value>
  </data>
  <data name="Awake_ExpirationSettingsExpander.Description" xml:space="preserve">
    <value>Keep custom awake state until a specific date and time</value>
  </data>
  <data name="Awake_ModeSettingsCard.Header" xml:space="preserve">
    <value>Mode</value>
  </data>
  <data name="Awake_BehaviorSettingsGroup.Header" xml:space="preserve">
    <value>Behavior</value>
  </data>
  <data name="Awake_IntervalHoursInput.Header" xml:space="preserve">
    <value>Hours</value>
  </data>
  <data name="Awake_IntervalMinutesInput.Header" xml:space="preserve">
    <value>Minutes</value>
  </data>
  <data name="Awake_ExpirationSettingsExpander_Date.Header" xml:space="preserve">
    <value>End date</value>
  </data>
  <data name="Awake_ExpirationSettingsExpander_Time.Header" xml:space="preserve">
    <value>End time</value>
  </data>
  <data name="Oobe_Awake.Title" xml:space="preserve">
    <value>Awake</value>
    <comment>Module name, do not loc</comment>
  </data>
  <data name="Oobe_Awake.Description" xml:space="preserve">
    <value>Awake is a Windows tool designed to keep your PC awake on-demand without having to manage its power settings. This behavior can be helpful when running time-consuming tasks while ensuring that your PC does not go to sleep or turn off its screens.</value>
  </data>
  <data name="Oobe_Awake_HowToUse.Text" xml:space="preserve">
    <value>Open **PowerToys Settings** and enable Awake</value>
  </data>
  <data name="Oobe_Awake_TipsAndTricks.Text" xml:space="preserve">
    <value>You can always change modes quickly by **right-clicking the Awake icon** in the system tray.</value>
  </data>
  <data name="General_FailedToDownloadTheNewVersion.Title" xml:space="preserve">
    <value>An error occurred trying to install this update:</value>
  </data>
  <data name="General_InstallNow.Content" xml:space="preserve">
    <value>Install now</value>
  </data>
  <data name="General_ReadMore.Text" xml:space="preserve">
    <value>Read more</value>
  </data>
  <data name="General_NewVersionAvailable.Title" xml:space="preserve">
    <value>An update is available:</value>
  </data>
  <data name="General_Downloading.Text" xml:space="preserve">
    <value>Downloading...</value>
  </data>
  <data name="General_TryAgainToDownloadAndInstall.Content" xml:space="preserve">
    <value>Try again to download and install</value>
  </data>
  <data name="General_CheckingForUpdates.Text" xml:space="preserve">
    <value>Checking for updates...</value>
  </data>
  <data name="General_NewVersionReadyToInstall.Title" xml:space="preserve">
    <value>An update is ready to install:</value>
  </data>
  <data name="General_UpToDate.Title" xml:space="preserve">
    <value>PowerToys is up to date</value>
  </data>
  <data name="General_CantCheck.Title" xml:space="preserve">
    <value>Network error. Please try again later</value>
  </data>
  <data name="General_DownloadAndInstall.Content" xml:space="preserve">
    <value>Download &amp; install</value>
  </data>
  <data name="ImageResizer_Fit_Fill_ThirdPersonSingular" xml:space="preserve">
    <value>Fills</value>
  </data>
  <data name="ImageResizer_Fit_Fit_ThirdPersonSingular" xml:space="preserve">
    <value>Fits within</value>
  </data>
  <data name="ImageResizer_Fit_Stretch_ThirdPersonSingular" xml:space="preserve">
    <value>Stretches to</value>
  </data>
  <data name="ImageResizer_Unit_Centimeter" xml:space="preserve">
    <value>Centimeters</value>
  </data>
  <data name="ImageResizer_Unit_Inch" xml:space="preserve">
    <value>Inches</value>
  </data>
  <data name="ImageResizer_Unit_Percent" xml:space="preserve">
    <value>Percent</value>
  </data>
  <data name="ImageResizer_Unit_Pixel" xml:space="preserve">
    <value>Pixels</value>
  </data>
  <data name="EditButton.[using:Microsoft.UI.Xaml.Automation]AutomationProperties.Name" xml:space="preserve">
    <value>Edit</value>
  </data>
  <data name="ImageResizer_EditSize.[using:Microsoft.UI.Xaml.Automation]AutomationProperties.Name" xml:space="preserve">
    <value>Edit size</value>
  </data>
  <data name="No" xml:space="preserve">
    <value>No</value>
    <comment>Label of a cancel button</comment>
  </data>
  <data name="Delete_Dialog_Description" xml:space="preserve">
    <value>Are you sure you want to delete this item?</value>
  </data>
  <data name="Yes" xml:space="preserve">
    <value>Yes</value>
    <comment>Label of a confirmation button</comment>
  </data>
  <data name="SeeWhatsNew.Content" xml:space="preserve">
    <value>See what's new</value>
  </data>
  <data name="Awake_ModeSettingsCard.Description" xml:space="preserve">
    <value>Manage the state of your device when Awake is active</value>
  </data>
  <data name="ExcludedApps.Header" xml:space="preserve">
    <value>Excluded apps</value>
  </data>
  <data name="Enable_ColorFormat.[using:Microsoft.UI.Xaml.Automation]AutomationProperties.Name" xml:space="preserve">
    <value>Enable colorformat</value>
  </data>
  <data name="More_Options_Button.[using:Microsoft.UI.Xaml.Automation]AutomationProperties.Name" xml:space="preserve">
    <value>More options</value>
  </data>
  <data name="More_Options_ButtonTooltip.Text" xml:space="preserve">
    <value>More options</value>
  </data>
  <data name="To.Text" xml:space="preserve">
    <value>to</value>
    <comment>as in: from x to y</comment>
  </data>
  <data name="LearnMore_Awake.Text" xml:space="preserve">
    <value>Learn more about Awake</value>
    <comment>Awake is a product name, do not loc</comment>
  </data>
  <data name="LearnMore_ColorPicker.Text" xml:space="preserve">
    <value>Learn more about Color Picker</value>
    <comment>Color Picker is a product name, do not loc</comment>
  </data>
  <data name="LearnMore_FancyZones.Text" xml:space="preserve">
    <value>Learn more about FancyZones</value>
    <comment>FancyZones is a product name, do not loc</comment>
  </data>
  <data name="LearnMore_FileLocksmith.Text" xml:space="preserve">
    <value>Learn more about File Locksmith</value>
  </data>
  <data name="LearnMore_ImageResizer.Text" xml:space="preserve">
    <value>Learn more about Image Resizer</value>
    <comment>Image Resizer is a product name, do not loc</comment>
  </data>
  <data name="LearnMore_KBM.Text" xml:space="preserve">
    <value>Learn more about Keyboard Manager</value>
    <comment>Keyboard Manager is a product name, do not loc</comment>
  </data>
  <data name="LearnMore_MouseUtils.Text" xml:space="preserve">
    <value>Learn more about Mouse utilities</value>
    <comment>Mouse utilities is a product name, do not loc</comment>
  </data>
  <data name="LearnMore_PastePlain.Text" xml:space="preserve">
    <value>Learn more about Paste as Plain Text</value>
    <comment> Paste as Plain Text is the name of the module. </comment>
  </data>
  <data name="LearnMore_MouseWithoutBorders.Text" xml:space="preserve">
    <value>Learn more about Mouse Without Borders</value>
    <comment>Mouse Without Borders is the name of the module. </comment>
  </data>
  <data name="LearnMore_PowerPreview.Text" xml:space="preserve">
    <value>Learn more about File Explorer add-ons</value>
    <comment>File Explorer is a product name, localize as Windows does</comment>
  </data>
  <data name="LearnMore_Peek.Text" xml:space="preserve">
    <value>Learn more about Peek</value>
    <comment>Peek is a product name, do not loc</comment>
  </data>
  <data name="LearnMore_PowerRename.Text" xml:space="preserve">
    <value>Learn more about PowerRename</value>
    <comment>PowerRename is a product name, do not loc</comment>
  </data>
  <data name="LearnMore_Run.Text" xml:space="preserve">
    <value>Learn more about PowerToys Run</value>
    <comment>PowerToys Run is a product name, do not loc</comment>
  </data>
  <data name="LearnMore_MeasureTool.Text" xml:space="preserve">
    <value>Learn more about Screen Ruler</value>
    <comment>Screen Ruler is a product name, do not loc</comment>
  </data>
  <data name="LearnMore_ShortcutGuide.Text" xml:space="preserve">
    <value>Learn more about Shortcut Guide</value>
    <comment>Shortcut Guide is a product name, do not loc</comment>
  </data>
  <data name="LearnMore_VCM.Text" xml:space="preserve">
    <value>Learn more about Video Conference Mute</value>
    <comment>Video Conference Mute is a product name, do not loc</comment>
  </data>
  <data name="Oobe_FileExplorer.Title" xml:space="preserve">
    <value>File Explorer add-ons</value>
    <comment>Do not localize this string</comment>
  </data>
  <data name="Oobe_MouseUtils.Title" xml:space="preserve">
    <value>Mouse utilities</value>
    <comment>Mouse as in the hardware peripheral</comment>
  </data>
  <data name="Oobe_MouseUtils_FindMyMouse.Text" xml:space="preserve">
    <value>Find My Mouse</value>
    <comment>Mouse as in the hardware peripheral</comment>
  </data>
  <data name="Oobe_MouseUtils_FindMyMouse_Description.Text" xml:space="preserve">
    <value>Shake the mouse or press the left Ctrl key twice to focus the mouse pointer.</value>
    <comment>Mouse as in the hardware peripheral. Key as in a keyboard key</comment>
  </data>
  <data name="Oobe_MouseUtils_MouseHighlighter.Text" xml:space="preserve">
    <value>Mouse Highlighter</value>
    <comment>Mouse as in the hardware peripheral.</comment>
  </data>
  <data name="Oobe_MouseUtils_MouseHighlighter_Description.Text" xml:space="preserve">
    <value>Use a keyboard shortcut to highlight left and right mouse clicks.</value>
    <comment>Mouse as in the hardware peripheral.</comment>
  </data>
  <data name="Oobe_MouseUtils_MousePointerCrosshairs.Text" xml:space="preserve">
    <value>Mouse Pointer Crosshairs</value>
    <comment>Mouse as in the hardware peripheral.</comment>
  </data>
  <data name="Oobe_MouseUtils_MousePointerCrosshairs_Description.Text" xml:space="preserve">
    <value>Draw crosshairs centered around the mouse pointer.</value>
    <comment>Mouse as in the hardware peripheral.</comment>
  </data>
  <data name="Oobe_MouseUtils_MouseJump.Text" xml:space="preserve">
    <value>Mouse Jump</value>
    <comment>Mouse as in the hardware peripheral.</comment>
  </data>
  <data name="Oobe_MouseUtils_MouseJump_Description.Text" xml:space="preserve">
    <value>Jump the mouse pointer quickly to anywhere on your desktop.</value>
    <comment>Mouse as in the hardware peripheral.</comment>
  </data>
  <data name="Launch_Run.Content" xml:space="preserve">
    <value>Launch PowerToys Run</value>
  </data>
  <data name="Launch_ShortcutGuide.Content" xml:space="preserve">
    <value>Launch Shortcut Guide</value>
  </data>
  <data name="ColorPicker_ColorFormat_ToggleSwitch.[using:Microsoft.UI.Xaml.Automation]AutomationProperties.Name" xml:space="preserve">
    <value>Show format in editor</value>
  </data>
  <data name="GeneralPage_Documentation.Text" xml:space="preserve">
    <value>Documentation</value>
  </data>
  <data name="PowerLauncher_SearchList.PlaceholderText" xml:space="preserve">
    <value>Search this list</value>
  </data>
  <data name="PowerLauncher_SearchList.[using:Microsoft.UI.Xaml.Automation]AutomationProperties.Name" xml:space="preserve">
    <value>Search this list</value>
  </data>
  <data name="Awake.SecondaryLinksHeader" xml:space="preserve">
    <value>Attribution</value>
    <comment>giving credit to the projects this utility was based on</comment>
  </data>
  <data name="ColorPicker.SecondaryLinksHeader" xml:space="preserve">
    <value>Attribution</value>
    <comment>giving credit to the projects this utility was based on</comment>
  </data>
  <data name="General.SecondaryLinksHeader" xml:space="preserve">
    <value>Related information</value>
  </data>
  <data name="ImageResizer.SecondaryLinksHeader" xml:space="preserve">
    <value>Attribution</value>
    <comment>giving credit to the projects this utility was based on</comment>
  </data>
  <data name="MouseUtils.SecondaryLinksHeader" xml:space="preserve">
    <value>Attribution</value>
    <comment>giving credit to the projects this utility was based on</comment>
  </data>
  <data name="PowerLauncher.SecondaryLinksHeader" xml:space="preserve">
    <value>Attribution</value>
    <comment>giving credit to the projects this utility was based on</comment>
  </data>
  <data name="PowerRename.SecondaryLinksHeader" xml:space="preserve">
    <value>Attribution</value>
    <comment>giving credit to the projects this utility was based on</comment>
  </data>
  <data name="EditTooltip.Text" xml:space="preserve">
    <value>Edit</value>
  </data>
  <data name="RemoveTooltip.Text" xml:space="preserve">
    <value>Remove</value>
  </data>
  <data name="Activation_Shortcut_Cancel" xml:space="preserve">
    <value>Cancel</value>
  </data>
  <data name="Activation_Shortcut_Description" xml:space="preserve">
	<value>Press a combination of keys to change this shortcut</value>
  </data>
  <data name="Activation_Shortcut_With_Disable_Description" xml:space="preserve">
	<value>Press a combination of keys to change this shortcut.
Right-click to remove the key combination, thereby deactivating the shortcut.</value>
  </data>
  <data name="Activation_Shortcut_Reset" xml:space="preserve">
    <value>Reset</value>
  </data>
  <data name="Activation_Shortcut_Save" xml:space="preserve">
    <value>Save</value>
  </data>
  <data name="Activation_Shortcut_Title" xml:space="preserve">
    <value>Activation shortcut</value>
  </data>
  <data name="InvalidShortcut.Title" xml:space="preserve">
    <value>Invalid shortcut</value>
  </data>
  <data name="InvalidShortcutWarningLabel.Text" xml:space="preserve">
    <value>Only shortcuts that start with **Windows key**, **Ctrl**, **Alt** or **Shift** are valid.</value>
    <comment>The ** sequences are used for text formatting of the key names. Don't remove them on translation.</comment>
  </data>
  <data name="FancyZones_SpanZonesAcrossMonitors.Description" xml:space="preserve">
    <value>All monitors must have the same DPI scaling and will be treated as one large combined rectangle which contains all monitors</value>
  </data>
  <data name="ImageResizer_DefaultSize_NewSizePrefix" xml:space="preserve">
    <value>New size</value>
    <comment>First part of the default name of new sizes that can be added in PT's settings ui.</comment>
  </data>
  <data name="Awake_IntervalSettingsCard.Header" xml:space="preserve">
    <value>Interval before returning to the previous awakeness state</value>
  </data>
  <data name="Awake_ExpirationSettingsExpander.Header" xml:space="preserve">
    <value>End date and time</value>
  </data>
  <data name="MouseUtils.ModuleTitle" xml:space="preserve">
    <value>Mouse utilities</value>
  </data>
  <data name="MouseUtils.ModuleDescription" xml:space="preserve">
    <value>A collection of mouse utilities.</value>
  </data>
  <data name="MouseUtils_FindMyMouse.Header" xml:space="preserve">
    <value>Find My Mouse</value>
    <comment>Refers to the utility name</comment>
  </data>
  <data name="MouseUtils_FindMyMouse.Description" xml:space="preserve">
    <value>Find My Mouse highlights the position of the cursor when shaking the mouse or pressing the left Ctrl key twice.</value>
    <comment>"Ctrl" is a keyboard key. "Find My Mouse" is the name of the utility</comment>
  </data>
  <data name="MouseUtils_Enable_FindMyMouse.Header" xml:space="preserve">
    <value>Enable Find My Mouse</value>
    <comment>"Find My Mouse" is the name of the utility.</comment>
  </data>
  <data name="MouseUtils_FindMyMouse_ActivationMethod.Header" xml:space="preserve">
    <value>Activation method</value>
  </data>
  <data name="MouseUtils_FindMyMouse_ActivationDoubleControlPress.Content" xml:space="preserve">
    <value>Press Left Control twice</value>
    <comment>Left control is the physical key on the keyboard.</comment>
  </data>
  <data name="MouseUtils_FindMyMouse_ActivationShakeMouse.Content" xml:space="preserve">
    <value>Shake mouse</value>
    <comment>Mouse is the hardware peripheral.</comment>
  </data>
  <data name="MouseUtils_FindMyMouse_ExcludedApps.Description" xml:space="preserve">
    <value>Prevents module activation when an excluded application is the foreground application</value>
  </data>
  <data name="MouseUtils_FindMyMouse_ExcludedApps.Header" xml:space="preserve">
    <value>Excluded apps</value>
  </data>
  <data name="MouseUtils_FindMyMouse_ExcludedApps_TextBoxControl.PlaceholderText" xml:space="preserve">
    <value>Example: outlook.exe</value>
  </data>
  <data name="MouseUtils_Prevent_Activation_On_Game_Mode.Content" xml:space="preserve">
    <value>Do not activate when Game Mode is on</value>
    <comment>"Game mode" is the Windows feature to prevent notification when playing a game.</comment>
  </data>
  <data name="MouseUtils_FindMyMouse_BackgroundColor.Header" xml:space="preserve">
    <value>Background color</value>
  </data>
  <data name="MouseUtils_FindMyMouse_SpotlightColor.Header" xml:space="preserve">
    <value>Spotlight color</value>
  </data>
  <data name="MouseUtils_FindMyMouse_OverlayOpacity.Header" xml:space="preserve">
    <value>Overlay opacity (%)</value>
  </data>
  <data name="MouseUtils_FindMyMouse_SpotlightRadius.Header" xml:space="preserve">
    <value>Spotlight radius (px)</value>
    <comment>px = pixels</comment>
  </data>
  <data name="MouseUtils_FindMyMouse_SpotlightInitialZoom.Header" xml:space="preserve">
    <value>Spotlight initial zoom</value>
  </data>
  <data name="MouseUtils_FindMyMouse_SpotlightInitialZoom.Description" xml:space="preserve">
    <value>Spotlight zoom factor at animation start</value>
  </data>
  <data name="MouseUtils_FindMyMouse_AnimationDurationMs.Header" xml:space="preserve">
    <value>Animation duration (ms)</value>
    <comment>ms = milliseconds</comment>
  </data>
  <data name="MouseUtils_FindMyMouse_AnimationDurationMs.Description" xml:space="preserve">
    <value>Time before the spotlight appears (ms)</value>
    <comment>ms = milliseconds</comment>
  </data>
  <data name="MouseUtils_FindMyMouse_ShakingMinimumDistance.Header" xml:space="preserve">
    <value>Shake minimum distance</value>
  </data>
  <data name="MouseUtils_FindMyMouse_ShakingMinimumDistance.Description" xml:space="preserve">
    <value>The minimum distance for mouse shaking activation, for adjusting sensitivity</value>
  </data>
  <data name="MouseUtils_MouseHighlighter.Header" xml:space="preserve">
    <value>Mouse Highlighter</value>
    <comment>Refers to the utility name</comment>
  </data>
  <data name="MouseUtils_MouseHighlighter.Description" xml:space="preserve">
    <value>Mouse Highlighter mode will highlight mouse clicks.</value>
    <comment>"Mouse Highlighter" is the name of the utility. Mouse is the hardware mouse.</comment>
  </data>
  <data name="MouseUtils_Enable_MouseHighlighter.Header" xml:space="preserve">
    <value>Enable Mouse Highlighter</value>
    <comment>"Find My Mouse" is the name of the utility.</comment>
  </data>
  <data name="MouseUtils_MouseHighlighter_ActivationShortcut.Header" xml:space="preserve">
    <value>Activation shortcut</value>
  </data>
  <data name="MouseUtils_MouseHighlighter_ActivationShortcut.Description" xml:space="preserve">
    <value>Customize the shortcut to turn on or off this mode</value>
    <comment>"Mouse Highlighter" is the name of the utility. Mouse is the hardware mouse.</comment>
  </data>
  <data name="MouseUtils_MouseHighlighter_PrimaryButtonClickColor.Header" xml:space="preserve">
    <value>Primary button highlight color</value>
  </data>
  <data name="MouseUtils_MouseHighlighter_SecondaryButtonClickColor.Header" xml:space="preserve">
    <value>Secondary button highlight color</value>
  </data>
  <data name="MouseUtils_MouseHighlighter_HighlightRadius.Header" xml:space="preserve">
    <value>Radius (px)</value>
    <comment>px = pixels</comment>
  </data>
  <data name="MouseUtils_MouseHighlighter_FadeDelayMs.Header" xml:space="preserve">
    <value>Fade delay (ms)</value>
    <comment>ms = milliseconds</comment>
  </data>
  <data name="MouseUtils_MouseHighlighter_FadeDelayMs.Description" xml:space="preserve">
    <value>Time before the highlight begins to fade (ms)</value>
    <comment>ms = milliseconds</comment>
  </data>
  <data name="MouseUtils_MouseHighlighter_FadeDurationMs.Header" xml:space="preserve">
    <value>Fade duration (ms)</value>
    <comment>ms = milliseconds</comment>
  </data>
  <data name="MouseUtils_MouseHighlighter_FadeDurationMs.Description" xml:space="preserve">
    <value>Duration of the disappear animation (ms)</value>
    <comment>ms = milliseconds</comment>
  </data>
  <data name="MouseUtils_MousePointerCrosshairs.Header" xml:space="preserve">
    <value>Mouse Pointer Crosshairs</value>
    <comment>Refers to the utility name</comment>
  </data>
  <data name="MouseUtils_MousePointerCrosshairs.Description" xml:space="preserve">
    <value>Mouse Pointer Crosshairs draws crosshairs centered on the mouse pointer.</value>
    <comment>"Mouse Pointer Crosshairs" is the name of the utility. Mouse is the hardware mouse.</comment>
  </data>
  <data name="MouseUtils_Enable_MousePointerCrosshairs.Header" xml:space="preserve">
    <value>Enable Mouse Pointer Crosshairs</value>
    <comment>"Mouse Pointer Crosshairs" is the name of the utility.</comment>
  </data>
  <data name="MouseUtils_MousePointerCrosshairs_ActivationShortcut.Header" xml:space="preserve">
    <value>Activation shortcut</value>
  </data>
  <data name="MouseUtils_MousePointerCrosshairs_ActivationShortcut.Description" xml:space="preserve">
    <value>Customize the shortcut to show/hide the crosshairs</value>
  </data>
  <data name="MouseUtils_MousePointerCrosshairs_CrosshairsColor.Header" xml:space="preserve">
    <value>Crosshairs color</value>
  </data>
  <data name="MouseUtils_MousePointerCrosshairs_CrosshairsOpacity.Header" xml:space="preserve">
    <value>Crosshairs opacity (%)</value>
  </data>
  <data name="MouseUtils_MousePointerCrosshairs_CrosshairsRadius.Header" xml:space="preserve">
    <value>Crosshairs center radius (px)</value>
    <comment>px = pixels</comment>
  </data>
  <data name="MouseUtils_MousePointerCrosshairs_CrosshairsThickness.Header" xml:space="preserve">
    <value>Crosshairs thickness (px)</value>
    <comment>px = pixels</comment>
  </data>
  <data name="MouseUtils_MousePointerCrosshairs_CrosshairsBorderColor.Header" xml:space="preserve">
    <value>Crosshairs border color</value>
  </data>
  <data name="MouseUtils_MousePointerCrosshairs_CrosshairsBorderSize.Header" xml:space="preserve">
    <value>Crosshairs border size (px)</value>
    <comment>px = pixels</comment>
  </data>
  <data name="MouseUtils_MousePointerCrosshairs_IsCrosshairsFixedLengthEnabled.Header" xml:space="preserve">
    <value>Fix crosshairs length</value>
  </data>
  <data name="MouseUtils_MousePointerCrosshairs_CrosshairsFixedLength.Header" xml:space="preserve">
    <value>Crosshairs fixed length (px)</value>
    <comment>px = pixels</comment>
  </data>
  <data name="FancyZones_Radio_Custom_Colors.Content" xml:space="preserve">
    <value>Custom colors</value>
  </data>
  <data name="FancyZones_Radio_Default_Theme.Content" xml:space="preserve">
    <value>Windows default</value>
  </data>
  <data name="ColorModeHeader.Header" xml:space="preserve">
    <value>App theme</value>
  </data>
  <data name="LanguageHeader.Header" xml:space="preserve">
    <value>App language</value>
  </data>
  <data name="LanguageHeader.Description" xml:space="preserve">
    <value>PowerToys will use OS language setting as default.</value>
  </data>
  <data name="LanguageRestartInfo.Title" xml:space="preserve">
    <value>Restart PowerToys for language change to take effect.</value>
  </data>
  <data name="LanguageRestartInfoButton.Content" xml:space="preserve">
    <value>Restart</value>
  </data>
  <data name="FancyZones_Zone_Appearance.Description" xml:space="preserve">
    <value>Customize the way zones look</value>
  </data>
  <data name="FancyZones_Zone_Appearance.Header" xml:space="preserve">
    <value>Zone appearance</value>
  </data>
  <data name="VideoConference_DeprecationWarning.Title" xml:space="preserve">
    <value>VCM is moving into legacy mode (maintenance only).</value>
  </data>
  <data name="VideoConference_DeprecationWarningButton.Content" xml:space="preserve">
    <value>Learn more</value>
  </data>
  <data name="VideoConference_RunAsAdminRequired.Title" xml:space="preserve">
    <value>You need to run as administrator to modify these settings.</value>
  </data>
  <data name="FileExplorerPreview_ToggleSwitch_Thumbnail_GCODE.Header" xml:space="preserve">
    <value>Geometric Code</value>
    <comment>File type, do not translate</comment>
  </data>
  <data name="FileExplorerPreview_ToggleSwitch_Thumbnail_GCODE.Description" xml:space="preserve">
    <value>Only .gcode files with embedded thumbnails are supported</value>
  </data>
  <data name="FileExplorerPreview_ToggleSwitch_Preview_GCODE.Header" xml:space="preserve">
    <value>Geometric Code</value>
    <comment>File type, do not translate</comment>
  </data>
  <data name="FileExplorerPreview_ToggleSwitch_Preview_GCODE.Description" xml:space="preserve">
    <value>Only .gcode files with embedded thumbnails are supported</value>
  </data>
  <data name="FancyZones_NumberColor.Header" xml:space="preserve">
    <value>Number color</value>
  </data>
  <data name="FancyZones_ShowZoneNumberCheckBoxControl.Content" xml:space="preserve">
    <value>Show zone number</value>
  </data>
  <data name="ToggleSwitch.OffContent" xml:space="preserve">
    <value>Off</value>
    <comment>The state of a ToggleSwitch when it's off</comment>
  </data>
  <data name="ToggleSwitch.OnContent" xml:space="preserve">
    <value>On</value>
    <comment>The state of a ToggleSwitch when it's on</comment>
  </data>
  <data name="AlwaysOnTop.ModuleDescription" xml:space="preserve">
    <value>Always On Top is a quick and easy way to pin windows on top.</value>
    <comment>"Always On Top" is the name of the utility</comment>
  </data>
  <data name="AlwaysOnTop.ModuleTitle" xml:space="preserve">
    <value>Always On Top </value>
    <comment>"Always On Top" is the name of the utility</comment>
  </data>
  <data name="AlwaysOnTop_Activation_GroupSettings.Header" xml:space="preserve">
    <value>Activation</value>
  </data>
  <data name="Peek_Activation_GroupSettings.Header" xml:space="preserve">
    <value>Activation</value>
  </data>
  <data name="AlwaysOnTop_EnableToggleControl_HeaderText.Header" xml:space="preserve">
    <value>Enable Always On Top</value>
    <comment>"Always On Top" is the name of the utility</comment>
  </data>
  <data name="AlwaysOnTop_ExcludedApps.Description" xml:space="preserve">
    <value>Excludes an application from pinning on top</value>
  </data>
  <data name="AlwaysOnTop_ExcludedApps.Header" xml:space="preserve">
    <value>Excluded apps</value>
  </data>
  <data name="AlwaysOnTop_ExcludedApps_TextBoxControl.PlaceholderText" xml:space="preserve">
    <value>Example: outlook.exe</value>
  </data>
  <data name="AlwaysOnTop_FrameColor.Header" xml:space="preserve">
    <value>Color</value>
  </data>
  <data name="AlwaysOnTop_FrameEnabled.Header" xml:space="preserve">
    <value>Show a border around the pinned window</value>
  </data>
  <data name="AlwaysOnTop_FrameThickness.Header" xml:space="preserve">
    <value>Thickness (px)</value>
    <comment>px = pixels</comment>
  </data>
  <data name="AlwaysOnTop_Behavior_GroupSettings.Header" xml:space="preserve">
    <value>Appearance &amp; behavior</value>
  </data>
  <data name="Shell_AlwaysOnTop.Content" xml:space="preserve">
    <value>Always On Top</value>
    <comment>"Always On Top" is the name of the utility</comment>
  </data>
  <data name="AlwaysOnTop_GameMode.Content" xml:space="preserve">
    <value>Do not activate when Game Mode is on</value>
    <comment>Game Mode is a Windows feature</comment>
  </data>
  <data name="AlwaysOnTop_SoundTitle.Header" xml:space="preserve">
    <value>Sound</value>
  </data>
  <data name="AlwaysOnTop_Sound.Content" xml:space="preserve">
    <value>Play a sound when pinning a window</value>
  </data>
  <data name="AlwaysOnTop_Behavior.Header" xml:space="preserve">
    <value>Behavior</value>
  </data>
  <data name="LearnMore_AlwaysOnTop.Text" xml:space="preserve">
    <value>Learn more about Always On Top</value>
    <comment>"Always On Top" is the name of the utility</comment>
  </data>
  <data name="AlwaysOnTop_ActivationShortcut.Header" xml:space="preserve">
    <value>Activation shortcut</value>
  </data>
  <data name="AlwaysOnTop_ActivationShortcut.Description" xml:space="preserve">
    <value>Customize the shortcut to pin or unpin an app window</value>
    <comment>"Always On Top" is the name of the utility</comment>
  </data>
  <data name="Oobe_AlwaysOnTop.Title" xml:space="preserve">
    <value>Always On Top</value>
    <comment>"Always On Top" is the name of the utility</comment>
  </data>
  <data name="Oobe_AlwaysOnTop.Description" xml:space="preserve">
    <value>Always On Top improves your multitasking workflow by pinning an application window so it's always in front - even when focus changes to another window after that.</value>
    <comment>"Always On Top" is the name of the utility</comment>
  </data>
  <data name="Oobe_AlwaysOnTop_HowToUse.Text" xml:space="preserve">
    <value>to pin or unpin the selected window so it's always on top of all other windows.</value>
  </data>
  <data name="Oobe_AlwaysOnTop_TipsAndTricks.Text" xml:space="preserve">
    <value>You can tweak the visual outline of the pinned windows in PowerToys settings.</value>
  </data>
  <data name="AlwaysOnTop_FrameColor_Mode.Header" xml:space="preserve">
    <value>Color mode</value>
  </data>
  <data name="AlwaysOnTop_Radio_Custom_Color.Content" xml:space="preserve">
    <value>Custom color</value>
  </data>
  <data name="AlwaysOnTop_Radio_Windows_Default.Content" xml:space="preserve">
    <value>Windows default</value>
  </data>
  <data name="FileExplorerPreview.SecondaryLinksHeader" xml:space="preserve">
    <value>Attribution</value>
    <comment>giving credit to the projects this utility was based on</comment>
  </data>
  <data name="FileExplorerPreview_ToggleSwitch_Monaco_Wrap_Text.Content" xml:space="preserve">
    <value>Wrap text</value>
    <comment>Feature on or off</comment>
  </data>
  <data name="FancyZones_AllowPopupWindowSnap.Description" xml:space="preserve">
    <value>This setting can affect all popup windows including notifications</value>
  </data>
  <data name="FancyZones_AllowPopupWindowSnap.Header" xml:space="preserve">
    <value>Allow popup windows snapping</value>
  </data>
  <data name="FancyZones_AllowChildWindowSnap.Content" xml:space="preserve">
    <value>Allow child windows snapping</value>
  </data>
  <data name="Shell_WhatsNew.Content" xml:space="preserve">
    <value>What's new</value>
  </data>
  <data name="Shell_Peek.Content" xml:space="preserve">
    <value>Peek</value>
    <comment>Product name: Navigation view item name for Peek</comment>
  </data>
  <data name="Peek.ModuleTitle" xml:space="preserve">
    <value>Peek</value>
  </data>
  <data name="Peek.ModuleDescription" xml:space="preserve">
    <value>Peek is a quick and easy way to preview files. Select a file in File Explorer and press the shortcut to open the file preview.</value>
  </data>
  <data name="Peek_EnablePeek.Header" xml:space="preserve">
    <value>Enable Peek</value>
    <comment>Peek is a product name, do not loc</comment>
  </data>
  <data name="Peek_BehaviorHeader.Header" xml:space="preserve">
    <value>Behavior</value>
  </data>
  <data name="Peek_AlwaysRunNotElevated.Header" xml:space="preserve">
    <value>Always run not elevated, even when PowerToys is elevated</value>
  </data>
  <data name="Peek_AlwaysRunNotElevated.Description" xml:space="preserve">
    <value>Tries to run Peek without elevated permissions, to fix access to network shares. You need to disable and re-enable Peek for changes to this value to take effect.</value>
    <comment>Peek is a product name, do not loc</comment>
  </data>
  <data name="Peek_CloseAfterLosingFocus.Header" xml:space="preserve">
    <value>Automatically close the Peek window after it loses focus</value>
    <comment>Peek is a product name, do not loc</comment>
  </data>
  <data name="FancyZones_DisableRoundCornersOnWindowSnap.Content" xml:space="preserve">
    <value>Disable round corners when window is snapped</value>
  </data>
  <data name="PowerLauncher_SearchQueryTuningEnabled.Description" xml:space="preserve">
    <value>Fine tune results ordering</value>
  </data>
  <data name="PowerLauncher_SearchQueryTuningEnabled.Header" xml:space="preserve">
    <value>Results order tuning</value>
  </data>
  <data name="PowerLauncher_SearchClickedItemWeight.Description" xml:space="preserve">
    <value>Use a higher number to get selected results to rise faster. The default is 5, 0 to disable.</value>
  </data>
  <data name="PowerLauncher_SearchClickedItemWeight.Header" xml:space="preserve">
    <value>Selected item weight</value>
  </data>
  <data name="PowerLauncher_WaitForSlowResults.Description" xml:space="preserve">
    <value>Selecting this can help preselect the top, more relevant result, but at the risk of jumpiness</value>
  </data>
  <data name="PowerLauncher_WaitForSlowResults.Header" xml:space="preserve">
    <value>Wait on slower plugin results before selecting top item in results</value>
  </data>
  <data name="PowerLauncher_PluginWeightBoost.Description" xml:space="preserve">
    <value>Use a higher number to have this plugin's result show higher in the global results. Default is 0.</value>
  </data>
  <data name="PowerLauncher_PluginWeightBoost.Header" xml:space="preserve">
    <value>Global sort order score modifier</value>
  </data>
  <data name="AlwaysOnTop_RoundCorners.Content" xml:space="preserve">
    <value>Enable round corners</value>
  </data>
  <data name="LearnMore_QuickAccent.Text" xml:space="preserve">
    <value>Learn more about Quick Accent</value>
    <comment>Quick Accent is a product name, do not loc</comment>
  </data>
  <data name="QuickAccent_EnableQuickAccent.Header" xml:space="preserve">
    <value>Enable Quick Accent</value>
  </data>
  <data name="Shell_QuickAccent.Content" xml:space="preserve">
    <value>Quick Accent</value>
  </data>
  <data name="QuickAccent.ModuleDescription" xml:space="preserve">
    <value>Quick Accent is an alternative way to type accented characters, useful for when a keyboard doesn't support that specific accent.

Activate by holding the key for the character you want to add an accent to, then press the activation key (space, left or right arrow keys) and an overlay to select accented characters will appear!</value>
    <comment>key refers to a physical key on a keyboard</comment>
  </data>
  <data name="QuickAccent.ModuleTitle" xml:space="preserve">
    <value>Quick Accent</value>
  </data>
  <data name="QuickAccent.SecondaryLinksHeader" xml:space="preserve">
    <value>Attribution</value>
  </data>
  <data name="Oobe_QuickAccent.Description" xml:space="preserve">
    <value>Quick Accent is an easy way to write letters with accents, like on a smartphone.</value>
  </data>
  <data name="Oobe_QuickAccent.Title" xml:space="preserve">
    <value>Quick Accent</value>
  </data>
  <data name="Oobe_QuickAccent_HowToUse.Text" xml:space="preserve">
    <value>Open **PowerToys Settings** and enable Quick Accent. While holding the key for the character you want to add an accent to, press the Activation Key and an overlay to select the accented character will appear.</value>
    <comment>key refers to a physical key on a keyboard</comment>
  </data>
  <data name="QuickAccent_Activation_GroupSettings.Header" xml:space="preserve">
    <value>Activation</value>
  </data>
  <data name="QuickAccent_Activation_Shortcut.Header" xml:space="preserve">
    <value>Activation key</value>
    <comment>key refers to a physical key on a keyboard</comment>
  </data>
  <data name="QuickAccent_Activation_Shortcut.Description" xml:space="preserve">
    <value>Press this key after holding down the target letter</value>
    <comment>key refers to a physical key on a keyboard</comment>
  </data>
  <data name="QuickAccent_Activation_Key_Arrows.Content" xml:space="preserve">
    <value>Left/Right Arrow</value>
    <comment>Left/Right arrow keyboard keys</comment>
  </data>
  <data name="QuickAccent_Activation_Key_Space.Content" xml:space="preserve">
    <value>Space</value>
    <comment>Space is the space keyboard key</comment>
  </data>
  <data name="QuickAccent_Activation_Key_Either.Content" xml:space="preserve">
    <value>Left, Right or Space</value>
    <comment>All are keys on a keyboard</comment>
  </data>
  <data name="QuickAccent_Toolbar.Header" xml:space="preserve">
    <value>Toolbar</value>
  </data>
  <data name="QuickAccent_ToolbarPosition.Header" xml:space="preserve">
    <value>Toolbar position</value>
  </data>
  <data name="QuickAccent_ToolbarPosition_TopCenter.Content" xml:space="preserve">
    <value>Top center</value>
  </data>
  <data name="QuickAccent_ToolbarPosition_TopLeftCorner.Content" xml:space="preserve">
    <value>Top left corner</value>
  </data>
  <data name="QuickAccent_ToolbarPosition_TopRightCorner.Content" xml:space="preserve">
    <value>Top right corner</value>
  </data>
  <data name="QuickAccent_ToolbarPosition_BottomLeftCorner.Content" xml:space="preserve">
    <value>Bottom left corner</value>
  </data>
  <data name="QuickAccent_ToolbarPosition_BottomCenter.Content" xml:space="preserve">
    <value>Bottom center</value>
  </data>
  <data name="QuickAccent_ToolbarPosition_BottomRightCorner.Content" xml:space="preserve">
    <value>Bottom right corner</value>
  </data>
  <data name="QuickAccent_ToolbarPosition_Center.Content" xml:space="preserve">
    <value>Center</value>
  </data>
  <data name="QuickAccent_ToolbarPosition_Left.Content" xml:space="preserve">
    <value>Left</value>
  </data>
  <data name="QuickAccent_ToolbarPosition_Right.Content" xml:space="preserve">
    <value>Right</value>
  </data>
  <data name="QuickAccent_Behavior.Header" xml:space="preserve">
    <value>Behavior</value>
  </data>
  <data name="QuickAccent_InputTimeMs.Header" xml:space="preserve">
    <value>Input delay (ms)</value>
    <comment>ms = milliseconds</comment>
  </data>
  <data name="QuickAccent_InputTimeMs.Description" xml:space="preserve">
    <value>Hold the key down for this much time to make the accent menu appear (ms)</value>
    <comment>ms = milliseconds</comment>
  </data>
  <data name="QuickAccent_ExcludedApps.Description" xml:space="preserve">
    <value>Prevents module activation if a foreground application is excluded. Add one application name per line.</value>
  </data>
  <data name="QuickAccent_ExcludedApps.Header" xml:space="preserve">
    <value>Excluded apps</value>
  </data>
  <data name="QuickAccent_ExcludedApps_TextBoxControl.PlaceholderText" xml:space="preserve">
    <value>Example: Teams.exe</value>
  </data>
  <data name="LearnMore_TextExtractor.Text" xml:space="preserve">
    <value>Learn more about Text Extractor</value>
  </data>
  <data name="TextExtractor_Cancel" xml:space="preserve">
    <value>cancel</value>
  </data>
  <data name="General_SettingsBackupAndRestore_NothingToBackup" xml:space="preserve">
    <value>A new backup was not created because no settings have been changed since last backup.</value>
  </data>
  <data name="General_SettingsBackupAndRestore_NoBackupFound" xml:space="preserve">
    <value>No backup found</value>
  </data>
  <data name="General_SettingsBackupAndRestore_FailedToParseTime" xml:space="preserve">
    <value>Failed to parse time</value>
  </data>
  <data name="General_SettingsBackupAndRestore_UnknownBackupTime" xml:space="preserve">
    <value>Unknown</value>
  </data>
  <data name="General_SettingsBackupAndRestore_UnknownBackupSource" xml:space="preserve">
    <value>Unknown</value>
  </data>
  <data name="General_SettingsBackupAndRestore_ThisMachine" xml:space="preserve">
    <value>This computer</value>
  </data>
  <data name="General_SettingsBackupAndRestore_CurrentSettingsMatch" xml:space="preserve">
    <value>Current settings match</value>
  </data>
  <data name="General_SettingsBackupAndRestore_CurrentSettingsStatusAt" xml:space="preserve">
    <value>at</value>
    <comment>E.g., Food was served 'at' noon.</comment>
  </data>
  <data name="General_SettingsBackupAndRestore_CurrentSettingsDiffer" xml:space="preserve">
    <value>Current settings differ</value>
  </data>
  <data name="General_SettingsBackupAndRestore_CurrentSettingsNoChecked" xml:space="preserve">
    <value>Checking...</value>
  </data>
  <data name="General_SettingsBackupAndRestore_CurrentSettingsUnknown" xml:space="preserve">
    <value>Unknown</value>
  </data>
  <data name="General_SettingsBackupAndRestore_NeverRestored" xml:space="preserve">
    <value>Never restored</value>
  </data>
  <data name="General_SettingsBackupAndRestore_NothingToRestore" xml:space="preserve">
    <value>Nothing to restore.</value>
  </data>
  <data name="General_SettingsBackupAndRestore_NoSettingsFilesFound" xml:space="preserve">
    <value>No settings files found.</value>
  </data>
  <data name="General_SettingsBackupAndRestore_BackupError" xml:space="preserve">
    <value>There was an error. Try another backup location.</value>
  </data>
  <data name="General_SettingsBackupAndRestore_SettingsFormatError" xml:space="preserve">
    <value>There was an error in the settings format. Please check the settings file:</value>
  </data>
  <data name="General_SettingsBackupAndRestore_BackupComplete" xml:space="preserve">
    <value>Backup completed.</value>
  </data>
  <data name="General_SettingsBackupAndRestore_NoBackupSyncPath" xml:space="preserve">
    <value>No backup location selected.</value>
  </data>
  <data name="General_SettingsBackupAndRestore_NoBackupsFound" xml:space="preserve">
    <value>No backups found to restore.</value>
  </data>
  <data name="General_SettingsBackupAndRestore_InvalidBackupLocation" xml:space="preserve">
    <value>Invalid backup location.</value>
  </data>
  <data name="TextExtractor.ModuleDescription" xml:space="preserve">
    <value>Text Extractor is a convenient way to copy text from anywhere on screen</value>
  </data>
  <data name="TextExtractor.ModuleTitle" xml:space="preserve">
    <value>Text Extractor</value>
  </data>
  <data name="TextExtractor_EnableToggleControl_HeaderText.Header" xml:space="preserve">
    <value>Enable Text Extractor</value>
  </data>
  <data name="TextExtractor_SupportedLanguages.Title" xml:space="preserve">
    <value>Text Extractor can only recognize languages that have the OCR pack installed.</value>
  </data>
  <data name="TextExtractor_SupportedLanguages_Link.Content" xml:space="preserve">
    <value>Learn more about supported languages</value>
  </data>
  <data name="Shell_TextExtractor.Content" xml:space="preserve">
    <value>Text Extractor</value>
  </data>
  <data name="Launch_TextExtractor.Content" xml:space="preserve">
    <value>Launch Text Extractor</value>
  </data>
  <data name="Oobe_TextExtractor.Title" xml:space="preserve">
    <value>Text Extractor</value>
  </data>
  <data name="Oobe_TextExtractor_HowToUse.Text" xml:space="preserve">
    <value>to open Text Extractor and then selecting a region to copy the text from.</value>
  </data>
  <data name="Oobe_TextExtractor_TipsAndTricks.Text" xml:space="preserve">
    <value>Hold the shift key to move the selection region around.</value>
  </data>
  <data name="TextExtractor.SecondaryLinksHeader" xml:space="preserve">
    <value>Attribution</value>
  </data>
  <data name="Oobe_TextExtractor.Description" xml:space="preserve">
    <value>Text Extractor works like Snipping Tool, but copies the text out of the selected region using OCR and puts it on the clipboard.</value>
  </data>
  <data name="FileExplorerPreview_ToggleSwitch_Monaco_Try_Format.Description" xml:space="preserve">
    <value>Applies to json and xml. Files remain unchanged.</value>
  </data>
  <data name="FileExplorerPreview_ToggleSwitch_Monaco_Try_Format.Header" xml:space="preserve">
    <value>Try to format the source for preview</value>
  </data>
  <data name="Run_ConflictingKeywordInfo.Title" xml:space="preserve">
    <value>Some characters and phrases may conflict with global queries of other plugins if you use them as activation command.</value>
  </data>
  <data name="Run_ConflictingKeywordInfo_Link.Content" xml:space="preserve">
    <value>Learn more about conflicting activation commands</value>
  </data>
  <data name="MeasureTool_ContinuousCapture_Information.Title" xml:space="preserve">
    <value>The continuous capture mode will consume more resources when in use. Also, measurements will be excluded from screenshots and screen capture.</value>
    <comment>pointer as in mouse pointer. Resources refer to things like CPU, GPU, RAM</comment>
  </data>
  <data name="QuickAccent_Description_Indicator.Header" xml:space="preserve">
    <value>Show the Unicode code and name of the currently selected character</value>
  </data>
  <data name="QuickAccent_SortByUsageFrequency_Indicator.Header" xml:space="preserve">
    <value>Sort characters by usage frequency</value>
  </data>
  <data name="QuickAccent_SortByUsageFrequency_Indicator.Description" xml:space="preserve">
    <value>Track characters usage frequency and sort them accordingly</value>
  </data>
  <data name="QuickAccent_StartSelectionFromTheLeft_Indicator.Header" xml:space="preserve">
    <value>Start selection from the left</value>
  </data>
  <data name="QuickAccent_StartSelectionFromTheLeft_Indicator.Description" xml:space="preserve">
    <value>Start selection from the leftmost character for all activation keys, including left and right arrows</value>
  </data>
  <data name="QuickAccent_DisableFullscreen.Header" xml:space="preserve">
    <value>Disable when Game Mode is On</value>
  </data>
  <data name="QuickAccent_Language.Header" xml:space="preserve">
    <value>Characters</value>
  </data>
  <data name="QuickAccent_SelectedLanguage.Header" xml:space="preserve">
    <value>Choose a character set</value>
  </data>
  <data name="QuickAccent_SelectedLanguage.Description" xml:space="preserve">
    <value>Show only accented characters common to the selected set</value>
  </data>
  <data name="QuickAccent_SelectedLanguage_All.Content" xml:space="preserve">
    <value>All available</value>
  </data>
  <data name="QuickAccent_SelectedLanguage_Catalan.Content" xml:space="preserve">
    <value>Catalan</value>
  </data>
  <data name="QuickAccent_SelectedLanguage_Currency.Content" xml:space="preserve">
    <value>Currency</value>
  </data>
  <data name="QuickAccent_SelectedLanguage_Croatian.Content" xml:space="preserve">
    <value>Croatian</value>
  </data>
  <data name="QuickAccent_SelectedLanguage_Czech.Content" xml:space="preserve">
    <value>Czech</value>
  </data>
  <data name="QuickAccent_SelectedLanguage_Gaeilge.Content" xml:space="preserve">
    <value>Gaeilge</value>
    <comment>Gaelic language spoken in Ireland</comment>
  </data>
  <data name="QuickAccent_SelectedLanguage_Gaidhlig.Content" xml:space="preserve">
    <value>Gàidhlig</value>
    <comment>Scottish Gaelic</comment>
  </data>
  <data name="QuickAccent_SelectedLanguage_German.Content" xml:space="preserve">
    <value>German</value>
  </data>
  <data name="QuickAccent_SelectedLanguage_Hebrew.Content" xml:space="preserve">
    <value>Hebrew</value>
  </data>
  <data name="QuickAccent_SelectedLanguage_French.Content" xml:space="preserve">
    <value>French</value>
  </data>
  <data name="QuickAccent_SelectedLanguage_Estonian.Content" xml:space="preserve">
    <value>Estonian</value>
  </data>
  <data name="QuickAccent_SelectedLanguage_Lithuanian.Content" xml:space="preserve">
    <value>Lithuanian</value>
  </data>
  <data name="QuickAccent_SelectedLanguage_Macedonian.Content" xml:space="preserve">
    <value>Macedonian</value>
  </data>
  <data name="QuickAccent_SelectedLanguage_Maori.Content" xml:space="preserve">
    <value>Maori</value>
  </data>
  <data name="QuickAccent_SelectedLanguage_Dutch.Content" xml:space="preserve">
    <value>Dutch</value>
  </data>
  <data name="QuickAccent_SelectedLanguage_Norwegian.Content" xml:space="preserve">
    <value>Norwegian</value>
  </data>
  <data name="QuickAccent_SelectedLanguage_Pinyin.Content" xml:space="preserve">
    <value>Pinyin</value>
  </data>
  <data name="QuickAccent_SelectedLanguage_Polish.Content" xml:space="preserve">
    <value>Polish</value>
  </data>
  <data name="QuickAccent_SelectedLanguage_Portuguese.Content" xml:space="preserve">
    <value>Portuguese</value>
  </data>
  <data name="QuickAccent_SelectedLanguage_Slovakian.Content" xml:space="preserve">
    <value>Slovakian</value>
  </data>
  <data name="QuickAccent_SelectedLanguage_Spanish.Content" xml:space="preserve">
    <value>Spanish</value>
  </data>
  <data name="QuickAccent_SelectedLanguage_Swedish.Content" xml:space="preserve">
    <value>Swedish</value>
  </data>
  <data name="QuickAccent_SelectedLanguage_Turkish.Content" xml:space="preserve">
    <value>Turkish</value>
  </data>
  <data name="QuickAccent_SelectedLanguage_Icelandic.Content" xml:space="preserve">
    <value>Icelandic</value>
  </data>
  <data name="QuickAccent_SelectedLanguage_Romanian.Content" xml:space="preserve">
    <value>Romanian</value>
  </data>
  <data name="QuickAccent_SelectedLanguage_Serbian.Content" xml:space="preserve">
    <value>Serbian</value>
  </data>
  <data name="QuickAccent_SelectedLanguage_Hungarian.Content" xml:space="preserve">
    <value>Hungarian</value>
  </data>
  <data name="QuickAccent_SelectedLanguage_Italian.Content" xml:space="preserve">
    <value>Italian</value>
  </data>
  <data name="QuickAccent_SelectedLanguage_Kurdish.Content" xml:space="preserve">
    <value>Kurdish</value>
  </data>
  <data name="QuickAccent_SelectedLanguage_Welsh.Content" xml:space="preserve">
    <value>Welsh</value>
  </data>
  <data name="Hosts.ModuleDescription" xml:space="preserve">
    <value>Quick and simple utility for managing hosts file.</value>
    <comment>"Hosts" refers to the system hosts file, do not loc</comment>
  </data>
  <data name="Hosts.ModuleTitle" xml:space="preserve">
    <value>Hosts File Editor</value>
    <comment>"Hosts" refers to the system hosts file, do not loc</comment>
  </data>
  <data name="Shell_Hosts.Content" xml:space="preserve">
    <value>Hosts File Editor</value>
    <comment>Products name: Navigation view item name for Hosts File Editor</comment>
  </data>
  <data name="Hosts_EnableToggleControl_HeaderText.Header" xml:space="preserve">
    <value>Enable Hosts File Editor</value>
    <comment>"Hosts File Editor" is the name of the utility</comment>
  </data>
  <data name="Hosts_Toggle_ShowStartupWarning.Header" xml:space="preserve">
    <value>Show a warning at startup</value>
  </data>
  <data name="Hosts_Activation_GroupSettings.Header" xml:space="preserve">
    <value>Activation</value>
  </data>
  <data name="Hosts_LaunchButtonControl.Description" xml:space="preserve">
    <value>Manage your hosts file</value>
    <comment>"Hosts" refers to the system hosts file, do not loc</comment>
  </data>
  <data name="Hosts_LaunchButtonControl.Header" xml:space="preserve">
    <value>Launch Host File Editor</value>
    <comment>"Host File Editor" is a product name</comment>
  </data>
  <data name="Hosts_LaunchButton_Accessible.[using:Microsoft.UI.Xaml.Automation]AutomationProperties.Name" xml:space="preserve">
    <value>Launch Host File Editor</value>
    <comment>"Host File Editor" is a product name</comment>
  </data>
  <data name="Hosts_AdditionalLinesPosition.Header" xml:space="preserve">
    <value>Position of additional content</value>
  </data>
  <data name="Hosts_AdditionalLinesPosition_Bottom.Content" xml:space="preserve">
    <value>Bottom</value>
  </data>
  <data name="Hosts_AdditionalLinesPosition_Top.Content" xml:space="preserve">
    <value>Top</value>
  </data>
  <data name="Hosts_Behavior_GroupSettings.Header" xml:space="preserve">
    <value>Behavior</value>
  </data>
  <data name="Launch_Hosts.Content" xml:space="preserve">
    <value>Launch Hosts File Editor</value>
    <comment>"Hosts File Editor" is the name of the utility</comment>
  </data>
  <data name="LearnMore_Hosts.Text" xml:space="preserve">
    <value>Learn more about Hosts File Editor</value>
    <comment>"Hosts File Editor" is the name of the utility</comment>
  </data>
  <data name="Oobe_Hosts.Description" xml:space="preserve">
    <value>Hosts File Editor is a quick and simple utility for managing hosts file.</value>
    <comment>"Hosts File Editor" is the name of the utility</comment>
  </data>
  <data name="Oobe_Hosts.Title" xml:space="preserve">
    <value>Hosts File Editor</value>
    <comment>"Hosts File Editor" is the name of the utility</comment>
  </data>
  <data name="Hosts_Toggle_LaunchAdministrator.Description" xml:space="preserve">
    <value>Needs to be launched as administrator in order to make changes to the hosts file</value>
  </data>
  <data name="Hosts_Toggle_LaunchAdministrator.Header" xml:space="preserve">
    <value>Launch as administrator</value>
  </data>
  <data name="ShortcutGuide_PressTimeForTaskbarIconShortcuts.Header" xml:space="preserve">
    <value>Press duration before showing taskbar icon shortcuts (ms)</value>
    <comment>ms = milliseconds</comment>
  </data>
  <data name="FileLocksmith.ModuleDescription" xml:space="preserve">
    <value>A Windows shell extension to find out which processes are using the selected files and directories.</value>
  </data>
  <data name="FileLocksmith.ModuleTitle" xml:space="preserve">
    <value>File Locksmith</value>
  </data>
  <data name="Shell_FileLocksmith.Content" xml:space="preserve">
    <value>File Locksmith</value>
    <comment>Product name: Navigation view item name for FileLocksmith</comment>
  </data>
  <data name="FileLocksmith_Enable_FileLocksmith.Header" xml:space="preserve">
    <value>Enable File Locksmith</value>
    <comment>File Locksmith is the name of the utility</comment>
  </data>
  <data name="FileLocksmith_Toggle_StandardContextMenu.Content" xml:space="preserve">
    <value>Default and extended context menu</value>
  </data>
  <data name="FileLocksmith_Toggle_ExtendedContextMenu.Content" xml:space="preserve">
    <value>Extended context menu only</value>
  </data>
  <data name="FileLocksmith_Toggle_ContextMenu.Header" xml:space="preserve">
    <value>Show File Locksmith in</value>
  </data>
  <data name="FileLocksmith_ShellIntegration.Header" xml:space="preserve">
    <value>Shell integration</value>
    <comment>This refers to directly integrating in with Windows</comment>
  </data>
  <data name="GPO_IsSettingForced.Title" xml:space="preserve">
    <value>The system administrator is forcing this setting.</value>
  </data>
  <data name="Hosts_AdditionalLinesPosition.Description" xml:space="preserve">
    <value>Additional content includes the file header and lines that can't parse</value>
  </data>
  <data name="TextExtractor_Languages.Header" xml:space="preserve">
    <value>Preferred language</value>
  </data>
  <data name="Alternate_OOBE_AlwaysOnTop_Description.Text" xml:space="preserve">
    <value>Pin a window so that:</value>
  </data>
  <data name="Alternate_OOBE_AlwaysOnTop_Title.Text" xml:space="preserve">
    <value>Always On Top</value>
  </data>
  <data name="Alternate_OOBE_ColorPicker_Description.Text" xml:space="preserve">
    <value>To pick a color:</value>
  </data>
  <data name="Alternate_OOBE_ColorPicker_Title.Text" xml:space="preserve">
    <value>Color Picker</value>
  </data>
  <data name="Alternate_OOBE_Description.Text" xml:space="preserve">
    <value>Here are a few shortcuts to get you started:</value>
  </data>
  <data name="Alternate_OOBE_FancyZones_Description.Text" xml:space="preserve">
    <value>To open the FancyZones editor, press:</value>
  </data>
  <data name="Alternate_OOBE_FancyZones_Title.Text" xml:space="preserve">
    <value>FancyZones</value>
  </data>
  <data name="Alternate_OOBE_Run_Description.Text" xml:space="preserve">
    <value>Get access to your files and more:</value>
  </data>
  <data name="Alternate_OOBE_Run_Title.Text" xml:space="preserve">
    <value>PowerToys Run</value>
  </data>
  <data name="General_Experimentation.Header" xml:space="preserve">
    <value>Experimentation</value>
  </data>
  <data name="GeneralPage_EnableExperimentation.Description" xml:space="preserve">
    <value>Note: Only Windows Insider builds may be selected for experimentation</value>
  </data>
  <data name="GeneralPage_EnableExperimentation.Header" xml:space="preserve">
    <value>Allow experimentation with new features</value>
  </data>
  <data name="GPO_ExperimentationIsDisallowed.Title" xml:space="preserve">
    <value>The system administrator has disabled experimentation.</value>
  </data>
  <data name="Shell_PastePlain.Content" xml:space="preserve">
    <value>Paste As Plain Text</value>
    <comment>Product name: Navigation view item name for Paste as Plain Text</comment>
  </data>
  <data name="PastePlain.ModuleDescription" xml:space="preserve">
    <value>Paste As Plain Text is a quick shortcut for pasting the text contents of your clipboard without formatting. Note: the formatted text in the clipboard is replaced with the unformatted text.</value>
  </data>
  <data name="PastePlain.ModuleTitle" xml:space="preserve">
    <value>Paste As Plain Text</value>
  </data>
  <data name="PastePlain_Cancel" xml:space="preserve">
    <value>cancel</value>
  </data>
  <data name="PastePlain_EnableToggleControl_HeaderText.Header" xml:space="preserve">
    <value>Enable Paste As Plain Text</value>
  </data>
  <data name="Oobe_PastePlain.Description" xml:space="preserve">
    <value>Paste As Plain Text strips rich formatting from your clipboard data and pastes it as non-formatted text.</value>
  </data>
  <data name="Oobe_PastePlain.Title" xml:space="preserve">
    <value>Paste As Plain Text</value>
  </data>
  <data name="Oobe_PastePlain_HowToUse.Text" xml:space="preserve">
    <value>to paste your clipboard data as plain text. Note: this will replace the formatted text in your clipboard with the plain text.</value>
  </data>
  <data name="AllAppsTxt.Text" xml:space="preserve">
    <value>All apps</value>
  </data>
  <data name="BackBtn.[using:Microsoft.UI.Xaml.Automation]AutomationProperties.Name" xml:space="preserve">
    <value>Back</value>
  </data>
  <data name="BackLabel.Text" xml:space="preserve">
    <value>Back</value>
  </data>
  <data name="BugReportBtn.[using:Microsoft.UI.Xaml.Automation]AutomationProperties.Name" xml:space="preserve">
    <value>Bug report</value>
  </data>
  <data name="BugReportTooltip.Text" xml:space="preserve">
    <value>Bug report</value>
  </data>
  <data name="DocsBtn.[using:Microsoft.UI.Xaml.Automation]AutomationProperties.Name" xml:space="preserve">
    <value>Documentation</value>
  </data>
  <data name="DocsTooltip.Text" xml:space="preserve">
    <value>Documentation</value>
  </data>
  <data name="FZEditorString" xml:space="preserve">
    <value>FancyZones Editor</value>
    <comment>Do not localize this string</comment>
  </data>
  <data name="MoreBtn.[using:Microsoft.UI.Xaml.Automation]AutomationProperties.Name" xml:space="preserve">
    <value>More</value>
  </data>
  <data name="MoreLabel.Text" xml:space="preserve">
    <value>More</value>
  </data>
  <data name="SettingsBtn.[using:Microsoft.UI.Xaml.Automation]AutomationProperties.Name" xml:space="preserve">
    <value>Settings</value>
  </data>
  <data name="SettingsTooltip.Text" xml:space="preserve">
    <value>Settings</value>
  </data>
  <data name="ShortcutsTxt.Text" xml:space="preserve">
    <value>Shortcuts</value>
  </data>
  <data name="UpdateAvailable.Title" xml:space="preserve">
    <value>Update available</value>
  </data>
  <data name="FileExplorerPreview_Toggle_Monaco_Max_File_Size.Header" xml:space="preserve">
    <value>Maximum file size to preview</value>
    <comment>Size refers to the disk space used by a file</comment>
  </data>
  <data name="FileExplorerPreview_Toggle_Monaco_Max_File_Size.Description" xml:space="preserve">
    <value>The maximum size, in kilobytes, for files to be displayed. This is a safety mechanism to prevent loading large files into RAM.</value>
    <comment>"RAM" refers to random access memory; "size" refers to disk space; "bytes" refer to the measurement unit</comment>
  </data>
  <data name="RegistryPreview.ModuleDescription" xml:space="preserve">
    <value>A quick little utility to visualize and edit complex Windows Registry files.</value>
  </data>
  <data name="RegistryPreview.ModuleTitle" xml:space="preserve">
    <value>Registry Preview</value>
  </data>
  <data name="Shell_RegistryPreview.Content" xml:space="preserve">
    <value>Registry Preview</value>
    <comment>Product name: Navigation view item name for Registry Preview</comment>
  </data>
  <data name="RegistryPreview_Enable_RegistryPreview.Header" xml:space="preserve">
    <value>Enable Registry Preview</value>
    <comment>Registry Preview is the name of the utility</comment>
  </data>
  <data name="Oobe_RegistryPreview_HowToUse.Text" xml:space="preserve">
    <value>In File Explorer, right-click a .REG file and select **Preview** from the context menu.</value>
  </data>
  <data name="Oobe_RegistryPreview_TipsAndTricks.Text" xml:space="preserve">
    <value>You can preview or edit Registry files in File Explorer or by opening the app from the PowerToys launcher.</value>
  </data>
  <data name="Oobe_RegistryPreview.Description" xml:space="preserve">
    <value>Registry Preview is a quick little utility to visualize and edit complex Windows Registry files.</value>
  </data>
  <data name="Oobe_RegistryPreview.Title" xml:space="preserve">
    <value>Registry Preview</value>
    <comment>Do not localize this string</comment>
  </data>
  <data name="LearnMore_RegistryPreview.Text" xml:space="preserve">
    <value>Learn more about Registry Preview</value>
    <comment>Registry Preview is a product name, do not loc</comment>
  </data>
  <data name="Launch_RegistryPreview.Content" xml:space="preserve">
    <value>Launch Registry Preview</value>
    <comment>"Registry Preview" is the name of the utility</comment>
  </data>
  <data name="MouseUtils_MouseJump.Description" xml:space="preserve">
    <value>Quickly move the mouse pointer long distances.</value>
    <comment>"Mouse Jump" is the name of the utility. Mouse is the hardware mouse.</comment>
  </data>
  <data name="MouseUtils_MouseJump.Header" xml:space="preserve">
    <value>Mouse Jump</value>
    <comment>Refers to the utility name</comment>
  </data>
  <data name="MouseUtils_MouseJump_ActivationShortcut.Description" xml:space="preserve">
    <value>Customize the shortcut to turn on or off this mode</value>
  </data>
  <data name="MouseUtils_MouseJump_ActivationShortcut.Header" xml:space="preserve">
    <value>Activation shortcut</value>
  </data>
  <data name="MouseUtils_Enable_MouseJump.Header" xml:space="preserve">
    <value>Enable Mouse Jump</value>
    <comment>"Mouse Jump" is the name of the utility.</comment>
  </data>
  <data name="GPO_AutoDownloadUpdatesIsDisabled.Title" xml:space="preserve">
    <value>The system administrator has disabled the automatic download of updates.</value>
  </data>
  <data name="Hosts_Toggle_LoopbackDuplicates.Description" xml:space="preserve">
    <value>127.0.0.1, ::1, ...</value>
    <comment>"127.0.0.1 and ::1" are well known loopback addresses, do not loc</comment>
  </data>
  <data name="Hosts_Toggle_LoopbackDuplicates.Header" xml:space="preserve">
    <value>Consider loopback addresses as duplicates</value>
  </data>
  <data name="RegistryPreview_Launch_GroupSettings.Header" xml:space="preserve">
    <value>Launch</value>
  </data>
  <data name="RegistryPreview_LaunchButton_Accessible.[using:Microsoft.UI.Xaml.Automation]AutomationProperties.Name" xml:space="preserve">
    <value>Launch Registry Preview</value>
  </data>
  <data name="RegistryPreview_LaunchButtonControl.Header" xml:space="preserve">
    <value>Launch Registry Preview</value>
  </data>
  <data name="RegistryPreview_DefaultRegApp.Header" xml:space="preserve">
    <value>Default app</value>
  </data>
  <data name="RegistryPreview_DefaultRegApp.Description" xml:space="preserve">
    <value>Make Registry Preview default app for opening .reg files</value>
    <comment>Registry Preview is app name. Do not localize.</comment>
  </data>
  <data name="PastePlain_ShortcutWarning.Title" xml:space="preserve">
    <value>Using this shortcut may prevent non-text paste actions (e.g. images, files) or built-in paste plain text actions in other applications from functioning.</value>
  </data>
  <data name="MouseUtils_MouseJump_ThumbnailSize.Header" xml:space="preserve">
    <value>Thumbnail Size</value>
  </data>
  <data name="MouseUtils_MouseJump_ThumbnailSize_Description_Prefix.Text" xml:space="preserve">
    <value>Constrain thumbnail image size to a maximum of</value>
  </data>
  <data name="MouseUtils_MouseJump_ThumbnailSize_Description_Suffix.Text" xml:space="preserve">
    <value>pixels</value>
  </data>
  <data name="MouseUtils_MouseJump_ThumbnailSize_Edit_Height.Header" xml:space="preserve">
    <value>Maximum height (px)</value>
    <comment>px = pixels</comment>
  </data>
  <data name="MouseUtils_MouseJump_ThumbnailSize_Edit_Width.Header" xml:space="preserve">
    <value>Maximum width (px)</value>
    <comment>px = pixels</comment>
  </data>
  <data name="SettingsWindow_TitleTxt.Text" xml:space="preserve">
    <value>PowerToys Settings</value>
  </data>
  <data name="Oobe_Peek.Description" xml:space="preserve">
    <value>A lightning fast file preview feature for Windows.</value>
  </data>
  <data name="Oobe_Peek.Title" xml:space="preserve">
    <value>Peek</value>
  </data>
  <data name="Oobe_Peek_HowToUse.Text" xml:space="preserve">
    <value>to preview the file that's currently selected in File Explorer.</value>
  </data>
  <data name="MWB_PCNameLabel.PlaceholderText" xml:space="preserve">
    <value>Device name</value>
  </data>
  <data name="MWB_SecurityKeyLabel.PlaceholderText" xml:space="preserve">
    <value>Security key</value>
  </data>
  <data name="Hosts_Encoding.Description" xml:space="preserve">
    <value>Chose the encoding of the hosts file</value>
    <comment>"Hosts" refers to the system hosts file, do not loc</comment>
  </data>
  <data name="Hosts_Encoding.Header" xml:space="preserve">
    <value>Encoding</value>
  </data>
  <data name="Hosts_Encoding_Utf8.Content" xml:space="preserve">
    <value>UTF-8</value>
  </data>
  <data name="Hosts_Encoding_Utf8Bom.Content" xml:space="preserve">
    <value>UTF-8 with BOM</value>
  </data>
  <data name="MouseUtils_MouseHighlighter_AlwaysColor.Header" xml:space="preserve">
    <value>Always highlight color</value>
  </data>
  <data name="MouseUtils_MousePointerCrosshairs_CrosshairsAutoHide.Content" xml:space="preserve">
    <value>Automatically hide crosshairs when the mouse pointer is hidden</value>
  </data>
<<<<<<< HEAD
  <data name="Default_Language" xml:space="preserve">
    <value>Windows default</value>
  </data>
  <data name="Czech_Language" xml:space="preserve">
    <value>Czech</value>
  </data>
  <data name="German_Language" xml:space="preserve">
    <value>German</value>
  </data>
  <data name="English_Language" xml:space="preserve">
    <value>English</value>
  </data>
  <data name="Spanish_Language" xml:space="preserve">
    <value>Spanish</value>
  </data>
  <data name="French_Language" xml:space="preserve">
    <value>French</value>
  </data>
  <data name="Hungarian_Language" xml:space="preserve">
    <value>Hungarian</value>
  </data>
  <data name="Italian_Language" xml:space="preserve">
    <value>Italian</value>
  </data>
  <data name="Japanese_Language" xml:space="preserve">
    <value>Japanese</value>
  </data>
  <data name="Korean_Language" xml:space="preserve">
    <value>Korean</value>
  </data>
  <data name="Dutch_Language" xml:space="preserve">
    <value>Dutch</value>
  </data>
  <data name="Polish_Language" xml:space="preserve">
    <value>Polish</value>
  </data>
  <data name="Portuguese_Brazil_Language" xml:space="preserve">
    <value>Portuguese (Brazil)</value>
  </data>
  <data name="Portuguese_Portugal_Language" xml:space="preserve">
    <value>Portuguese (Portugal)</value>
  </data>
  <data name="Russian_Language" xml:space="preserve">
    <value>Russian</value>
  </data>
  <data name="Swedish_Language" xml:space="preserve">
    <value>Swedish</value>
  </data>
  <data name="Turkish_Language" xml:space="preserve">
    <value>Turkish</value>
  </data>
  <data name="Chinese_Simplified_Language" xml:space="preserve">
    <value>Chinese (Simplified)</value>
  </data>
  <data name="Chinese_Traditional_Language" xml:space="preserve">
    <value>Chinese (Traditional)</value>
=======
  <data name="Run_FindMorePlugins.Text" xml:space="preserve">
    <value>Find more plugins</value>
  </data>
  <data name="Run_PluginUseFindMorePlugins.Content" xml:space="preserve">
    <value>Find more plugins</value>
>>>>>>> a49f806a
  </data>
</root><|MERGE_RESOLUTION|>--- conflicted
+++ resolved
@@ -3605,7 +3605,6 @@
   <data name="MouseUtils_MousePointerCrosshairs_CrosshairsAutoHide.Content" xml:space="preserve">
     <value>Automatically hide crosshairs when the mouse pointer is hidden</value>
   </data>
-<<<<<<< HEAD
   <data name="Default_Language" xml:space="preserve">
     <value>Windows default</value>
   </data>
@@ -3662,12 +3661,11 @@
   </data>
   <data name="Chinese_Traditional_Language" xml:space="preserve">
     <value>Chinese (Traditional)</value>
-=======
+  </data>
   <data name="Run_FindMorePlugins.Text" xml:space="preserve">
     <value>Find more plugins</value>
   </data>
   <data name="Run_PluginUseFindMorePlugins.Content" xml:space="preserve">
     <value>Find more plugins</value>
->>>>>>> a49f806a
   </data>
 </root>