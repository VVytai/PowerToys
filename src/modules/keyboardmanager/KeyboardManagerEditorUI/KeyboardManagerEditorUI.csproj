﻿<Project Sdk="Microsoft.NET.Sdk">
  <!-- Look at Directory.Build.props in root for common stuff as well -->
  <Import Project="..\..\..\Common.Dotnet.CsWinRT.props" />
  <Import Project="..\..\..\Common.SelfContained.props" />

  <PropertyGroup>
    <OutputType>WinExe</OutputType>
    <RootNamespace>KeyboardManagerEditorUI</RootNamespace>
    <ApplicationManifest>app.manifest</ApplicationManifest>
    <UseWinUI>true</UseWinUI>
    <EnableMsixTooling>true</EnableMsixTooling>
    <Nullable>enable</Nullable>
    <WindowsPackageType>None</WindowsPackageType>
    <AllowUnsafeBlocks>True</AllowUnsafeBlocks>
    <AppendTargetFrameworkToOutputPath>false</AppendTargetFrameworkToOutputPath>
    <AppendRuntimeIdentifierToOutputPath>false</AppendRuntimeIdentifierToOutputPath>
    <AssemblyName>PowerToys.KeyboardManagerEditorUI</AssemblyName>
    <OutputPath>..\..\..\..\$(Platform)\$(Configuration)\$(MSBuildProjectName)</OutputPath>
  </PropertyGroup>

  <PropertyGroup>
	<EnableDefaultXamlItems>true</EnableDefaultXamlItems>
	<EnableXamlJitOptimization>true</EnableXamlJitOptimization>
  </PropertyGroup>

  <ItemGroup>
    <None Remove="Pages\ExistingUI.xaml" />
    <None Remove="Pages\Programs.xaml" />
    <None Remove="Pages\Text.xaml" />
    <None Remove="Pages\URLs.xaml" />
    <None Remove="Styles\CommonStyle.xaml" />
    <None Remove="Styles\InputControl.xaml" />
    <None Remove="Styles\KeyVisual.xaml" />
  </ItemGroup>

  <ItemGroup>
    <Manifest Include="$(ApplicationManifest)" />
  </ItemGroup>

  <!--
    Defining the "Msix" ProjectCapability here allows the Single-project MSIX Packaging
    Tools extension to be activated for this project even if the Windows App SDK Nuget
    package has not yet been restored.
  -->
  <ItemGroup Condition="'$(DisableMsixProjectCapabilityAddedByProject)'!='true' and '$(EnableMsixTooling)'=='true'">
    <ProjectCapability Include="Msix" />
  </ItemGroup>
  <ItemGroup>
    <PackageReference Include="Microsoft.Windows.SDK.BuildTools" />
    <PackageReference Include="Microsoft.WindowsAppSDK" />
<<<<<<< HEAD
	<PackageReference Include="CommunityToolkit.WinUI.UI.Controls.Markdown" />
=======
    <!-- This line forces the WebView2 version used by Windows App SDK to be the one we expect from Directory.Packages.props . -->
    <PackageReference Include="Microsoft.Web.WebView2" />
>>>>>>> a708a3af
  </ItemGroup>
  <ItemGroup>
    <ProjectReference Include="..\..\..\common\ManagedCommon\ManagedCommon.csproj" />
    <ProjectReference Include="..\..\..\settings-ui\Settings.UI.Library\Settings.UI.Library.csproj" />
    <ProjectReference Include="..\..\..\common\Common.UI\Common.UI.csproj" />
  </ItemGroup>
  <ItemGroup>
    <Page Update="Styles\CommonStyle.xaml">
      <Generator>MSBuild:Compile</Generator>
    </Page>
  </ItemGroup>
  <ItemGroup>
    <Page Update="Pages\URLs.xaml">
      <Generator>MSBuild:Compile</Generator>
    </Page>
  </ItemGroup>
  <ItemGroup>
    <Page Update="Pages\Text.xaml">
      <Generator>MSBuild:Compile</Generator>
    </Page>
  </ItemGroup>
  <ItemGroup>
    <Page Update="Pages\Programs.xaml">
      <Generator>MSBuild:Compile</Generator>
    </Page>
  </ItemGroup>
  <ItemGroup>
    <Page Update="Pages\Remappings.xaml">
      <Generator>MSBuild:Compile</Generator>
    </Page>
  </ItemGroup>
  <ItemGroup>
    <Page Update="Styles\InputControl.xaml">
      <Generator>MSBuild:Compile</Generator>
    </Page>
  </ItemGroup>
  <ItemGroup>
    <Page Update="Styles\KeyVisual.xaml">
      <Generator>MSBuild:Compile</Generator>
    </Page>
  </ItemGroup>
  <ItemGroup>
    <Page Update="Pages\ExistingUI.xaml">
      <Generator>MSBuild:Compile</Generator>
    </Page>
  </ItemGroup>

  <!--
    Defining the "HasPackageAndPublishMenuAddedByProject" property here allows the Solution
    Explorer "Package and Publish" context menu entry to be enabled for this project even if
    the Windows App SDK Nuget package has not yet been restored.
  -->
  <PropertyGroup Condition="'$(DisableHasPackageAndPublishMenuAddedByProject)'!='true' and '$(EnableMsixTooling)'=='true'">
    <HasPackageAndPublishMenu>true</HasPackageAndPublishMenu>
  </PropertyGroup>
</Project><|MERGE_RESOLUTION|>--- conflicted
+++ resolved
@@ -48,12 +48,9 @@
   <ItemGroup>
     <PackageReference Include="Microsoft.Windows.SDK.BuildTools" />
     <PackageReference Include="Microsoft.WindowsAppSDK" />
-<<<<<<< HEAD
-	<PackageReference Include="CommunityToolkit.WinUI.UI.Controls.Markdown" />
-=======
+    <PackageReference Include="CommunityToolkit.WinUI.UI.Controls.Markdown" />
     <!-- This line forces the WebView2 version used by Windows App SDK to be the one we expect from Directory.Packages.props . -->
     <PackageReference Include="Microsoft.Web.WebView2" />
->>>>>>> a708a3af
   </ItemGroup>
   <ItemGroup>
     <ProjectReference Include="..\..\..\common\ManagedCommon\ManagedCommon.csproj" />
