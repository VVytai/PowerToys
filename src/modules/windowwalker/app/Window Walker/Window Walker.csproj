--- conflicted
+++ resolved
@@ -1,237 +1,230 @@
-﻿<?xml version="1.0" encoding="utf-8"?>
-<Project ToolsVersion="12.0" DefaultTargets="Build" xmlns="http://schemas.microsoft.com/developer/msbuild/2003">
-  <Import Project="$(MSBuildExtensionsPath)\$(MSBuildToolsVersion)\Microsoft.Common.props" Condition="Exists('$(MSBuildExtensionsPath)\$(MSBuildToolsVersion)\Microsoft.Common.props')" />
-  <PropertyGroup>
-    <Configuration Condition=" '$(Configuration)' == '' ">Debug</Configuration>
-    <Platform Condition=" '$(Platform)' == '' ">AnyCPU</Platform>
-    <ProjectGuid>{B9BDF8BE-FED7-49B5-A7AE-DD4D1CA2D9EB}</ProjectGuid>
-    <OutputType>WinExe</OutputType>
-    <AppDesignerFolder>Properties</AppDesignerFolder>
-    <RootNamespace>WindowWalker</RootNamespace>
-    <AssemblyName>WindowWalker</AssemblyName>
-    <TargetFrameworkVersion>v4.7.2</TargetFrameworkVersion>
-    <FileAlignment>512</FileAlignment>
-    <ProjectTypeGuids>{60dc8134-eba5-43b8-bcc9-bb4bc16c2548};{FAE04EC0-301F-11D3-BF4B-00C04F79EFBC}</ProjectTypeGuids>
-    <WarningLevel>4</WarningLevel>
-    <TargetFrameworkProfile />
-    <NuGetPackageImportStamp>
-    </NuGetPackageImportStamp>
-<<<<<<< HEAD
-    <IsWebBootstrapper>false</IsWebBootstrapper>
-=======
-    <IntermediateOutputPath>$(SolutionDir)$(Platform)\$(Configuration)\obj\$(AssemblyName)\</IntermediateOutputPath>
->>>>>>> 9ae97de7
-    <PublishUrl>publish\</PublishUrl>
-    <Install>true</Install>
-    <InstallFrom>Disk</InstallFrom>
-    <UpdateEnabled>false</UpdateEnabled>
-    <UpdateMode>Foreground</UpdateMode>
-    <UpdateInterval>7</UpdateInterval>
-    <UpdateIntervalUnits>Days</UpdateIntervalUnits>
-    <UpdatePeriodically>false</UpdatePeriodically>
-    <UpdateRequired>false</UpdateRequired>
-    <MapFileExtensions>true</MapFileExtensions>
-    <ApplicationRevision>0</ApplicationRevision>
-    <ApplicationVersion>1.0.0.%2a</ApplicationVersion>
-<<<<<<< HEAD
-=======
-    <IsWebBootstrapper>false</IsWebBootstrapper>
->>>>>>> 9ae97de7
-    <UseApplicationTrust>false</UseApplicationTrust>
-    <BootstrapperEnabled>true</BootstrapperEnabled>
-  </PropertyGroup>
-  <PropertyGroup Condition=" '$(Configuration)|$(Platform)' == 'Debug|x64' ">
-    <PlatformTarget>x64</PlatformTarget>
-    <DebugSymbols>true</DebugSymbols>
-    <DebugType>full</DebugType>
-    <Optimize>false</Optimize>
-    <OutputPath>..\..\..\..\..\x64\Debug\modules\</OutputPath>
-    <DefineConstants>DEBUG;TRACE</DefineConstants>
-    <ErrorReport>prompt</ErrorReport>
-    <WarningLevel>4</WarningLevel>
-    <Prefer32Bit>false</Prefer32Bit>
-    <CodeAnalysisRuleSet>..\..\..\..\codeAnalysis\Rules.ruleset</CodeAnalysisRuleSet>
-    <RunCodeAnalysis>false</RunCodeAnalysis>
-  </PropertyGroup>
-  <PropertyGroup Condition=" '$(Configuration)|$(Platform)' == 'Release|x64' ">
-    <PlatformTarget>x64</PlatformTarget>
-    <DebugType>pdbonly</DebugType>
-    <Optimize>true</Optimize>
-    <OutputPath>$(SolutionDir)$(Platform)\$(Configuration)\modules\</OutputPath>
-    <DefineConstants>TRACE</DefineConstants>
-    <ErrorReport>prompt</ErrorReport>
-    <WarningLevel>4</WarningLevel>
-    <RunCodeAnalysis>false</RunCodeAnalysis>
-    <CodeAnalysisRuleSet>..\..\..\..\codeAnalysis\Rules.ruleset</CodeAnalysisRuleSet>
-  </PropertyGroup>
-  <PropertyGroup />
-  <PropertyGroup />
-  <PropertyGroup />
-  <PropertyGroup>
-    <ApplicationIcon>windowwalker.ico</ApplicationIcon>
-  </PropertyGroup>
-  <ItemGroup>
-    <Reference Include="Microsoft.VisualStudio.QualityTools.UnitTestFramework, Version=10.1.0.0, Culture=neutral, PublicKeyToken=b03f5f7f11d50a3a, processorArchitecture=MSIL" />
-    <Reference Include="System" />
-    <Reference Include="System.Data" />
-    <Reference Include="System.Deployment" />
-    <Reference Include="System.Drawing" />
-    <Reference Include="System.Web.Extensions" />
-    <Reference Include="System.Windows.Forms" />
-    <Reference Include="System.Xml" />
-    <Reference Include="Microsoft.CSharp" />
-    <Reference Include="System.Core" />
-    <Reference Include="System.Xml.Linq" />
-    <Reference Include="System.Data.DataSetExtensions" />
-    <Reference Include="System.Xaml">
-      <RequiredTargetFramework>4.0</RequiredTargetFramework>
-    </Reference>
-    <Reference Include="WindowsBase" />
-    <Reference Include="PresentationCore" />
-    <Reference Include="PresentationFramework" />
-  </ItemGroup>
-  <ItemGroup>
-    <ApplicationDefinition Include="App.xaml">
-      <Generator>MSBuild:Compile</Generator>
-      <SubType>Designer</SubType>
-    </ApplicationDefinition>
-    <Compile Include="Components\ApplicationUpdates.cs" />
-    <Compile Include="Components\Command.cs" />
-    <Compile Include="Components\Commands.cs" />
-    <Compile Include="Components\FuzzyMatchingUnitTest.cs" />
-    <Compile Include="Components\Point.cs" />
-    <Compile Include="Components\SearchString.cs" />
-    <Compile Include="Components\Settings.cs" />
-    <Compile Include="Components\SettingsManager.cs" />
-    <Compile Include="GlobalSuppressions.cs" />
-    <Compile Include="MVVMHelpers\PropertyChangedBase.cs" />
-    <Compile Include="MVVMHelpers\RelayCommand.cs" />
-    <Compile Include="ViewModels\WindowWalkerViewModel.cs" />
-    <Compile Include="WindowSearchResultToXamlConverter.cs" />
-    <Page Include="MainWindow.xaml">
-      <Generator>MSBuild:Compile</Generator>
-      <SubType>Designer</SubType>
-    </Page>
-    <Compile Include="App.xaml.cs">
-      <DependentUpon>App.xaml</DependentUpon>
-      <SubType>Code</SubType>
-    </Compile>
-    <Compile Include="Components\FuzzyMatching.cs" />
-    <Compile Include="Components\InteropAndHelpers.cs" />
-    <Compile Include="Components\LivePreview.cs" />
-    <Compile Include="Components\OpenWindows.cs" />
-    <Compile Include="Components\Window.cs" />
-    <Compile Include="Components\SearchController.cs" />
-    <Compile Include="Components\SearchResult.cs" />
-    <Compile Include="HotKeyHandler.cs" />
-    <Compile Include="MainWindow.xaml.cs">
-      <DependentUpon>MainWindow.xaml</DependentUpon>
-      <SubType>Code</SubType>
-    </Compile>
-    <Page Include="Resources\Icons.xaml">
-      <Generator>MSBuild:Compile</Generator>
-      <SubType>Designer</SubType>
-    </Page>
-    <Page Include="Resources\IconsNonShared.xaml">
-      <Generator>MSBuild:Compile</Generator>
-      <SubType>Designer</SubType>
-    </Page>
-  </ItemGroup>
-  <ItemGroup>
-    <Compile Include="Properties\AssemblyInfo.cs">
-      <SubType>Code</SubType>
-    </Compile>
-    <Compile Include="Properties\Resources.Designer.cs">
-      <AutoGen>True</AutoGen>
-      <DesignTime>True</DesignTime>
-      <DependentUpon>Resources.resx</DependentUpon>
-    </Compile>
-    <Compile Include="Properties\Settings.Designer.cs">
-      <AutoGen>True</AutoGen>
-      <DependentUpon>Settings.settings</DependentUpon>
-      <DesignTimeSharedInput>True</DesignTimeSharedInput>
-    </Compile>
-    <EmbeddedResource Include="Properties\Resources.resx">
-      <Generator>ResXFileCodeGenerator</Generator>
-      <LastGenOutput>Resources.Designer.cs</LastGenOutput>
-    </EmbeddedResource>
-    <None Include="Properties\Settings.settings">
-      <Generator>SettingsSingleFileGenerator</Generator>
-      <LastGenOutput>Settings.Designer.cs</LastGenOutput>
-    </None>
-    <AppDesigner Include="Properties\" />
-    <Resource Include="Resources\Entypo.ttf" />
-    <AdditionalFiles Include="StyleCop.json" />
-    <None Include="Window Walker_TemporaryKey.pfx" />
-  </ItemGroup>
-  <ItemGroup>
-    <None Include="App.config">
-      <SubType>Designer</SubType>
-    </None>
-  </ItemGroup>
-  <ItemGroup>
-    <BootstrapperPackage Include=".NETFramework,Version=v4.5">
-      <Visible>False</Visible>
-      <ProductName>Microsoft .NET Framework 4.5 %28x86 and x64%29</ProductName>
-      <Install>true</Install>
-    </BootstrapperPackage>
-    <BootstrapperPackage Include="Microsoft.Net.Client.3.5">
-      <Visible>False</Visible>
-      <ProductName>.NET Framework 3.5 SP1 Client Profile</ProductName>
-      <Install>false</Install>
-    </BootstrapperPackage>
-    <BootstrapperPackage Include="Microsoft.Net.Framework.3.5.SP1">
-      <Visible>False</Visible>
-      <ProductName>.NET Framework 3.5 SP1</ProductName>
-      <Install>false</Install>
-    </BootstrapperPackage>
-  </ItemGroup>
-  <ItemGroup>
-    <Resource Include="Images\failedIcon.jpg" />
-  </ItemGroup>
-  <ItemGroup>
-    <Service Include="{82A7F48D-3B50-4B1E-B82E-3ADA8210C358}" />
-  </ItemGroup>
-  <ItemGroup>
-    <Resource Include="windowwalker.ico" />
-  </ItemGroup>
-  <ItemGroup>
-    <PublishFile Include="WindowWalker.pdb">
-      <Visible>False</Visible>
-      <Group>
-      </Group>
-      <TargetPath>
-      </TargetPath>
-      <PublishState>Include</PublishState>
-      <IncludeHash>True</IncludeHash>
-      <FileType>File</FileType>
-    </PublishFile>
-  </ItemGroup>
-  <ItemGroup>
-    <Resource Include="Resources\WindowsIcons-license.txt" />
-  </ItemGroup>
-  <ItemGroup>
-    <Resource Include="Resources\Entypo-license.txt" />
-  </ItemGroup>
-  <ItemGroup>
-    <PackageReference Include="MaterialDesignColors">
-      <Version>1.2.3</Version>
-    </PackageReference>
-    <PackageReference Include="MaterialDesignThemes">
-      <Version>3.1.0</Version>
-    </PackageReference>
-    <PackageReference Include="StyleCop.Analyzers">
-      <Version>1.1.118</Version>
-      <IncludeAssets>runtime; build; native; contentfiles; analyzers; buildtransitive</IncludeAssets>
-      <PrivateAssets>all</PrivateAssets>
-    </PackageReference>
-  </ItemGroup>
-  <Import Project="$(MSBuildToolsPath)\Microsoft.CSharp.targets" />
-  <!-- To modify your build process, add your task inside one of the targets below and uncomment it. 
-       Other similar extension points exist, see Microsoft.Common.targets.
-  <Target Name="BeforeBuild">
-  </Target>
-  <Target Name="AfterBuild">
-  </Target>
-  -->
+﻿<?xml version="1.0" encoding="utf-8"?>
+<Project ToolsVersion="12.0" DefaultTargets="Build" xmlns="http://schemas.microsoft.com/developer/msbuild/2003">
+  <Import Project="$(MSBuildExtensionsPath)\$(MSBuildToolsVersion)\Microsoft.Common.props" Condition="Exists('$(MSBuildExtensionsPath)\$(MSBuildToolsVersion)\Microsoft.Common.props')" />
+  <PropertyGroup>
+    <Configuration Condition=" '$(Configuration)' == '' ">Debug</Configuration>
+    <Platform Condition=" '$(Platform)' == '' ">AnyCPU</Platform>
+    <ProjectGuid>{B9BDF8BE-FED7-49B5-A7AE-DD4D1CA2D9EB}</ProjectGuid>
+    <OutputType>WinExe</OutputType>
+    <AppDesignerFolder>Properties</AppDesignerFolder>
+    <RootNamespace>WindowWalker</RootNamespace>
+    <AssemblyName>WindowWalker</AssemblyName>
+    <TargetFrameworkVersion>v4.7.2</TargetFrameworkVersion>
+    <FileAlignment>512</FileAlignment>
+    <ProjectTypeGuids>{60dc8134-eba5-43b8-bcc9-bb4bc16c2548};{FAE04EC0-301F-11D3-BF4B-00C04F79EFBC}</ProjectTypeGuids>
+    <WarningLevel>4</WarningLevel>
+    <TargetFrameworkProfile />
+    <NuGetPackageImportStamp>
+    </NuGetPackageImportStamp>
+    <IntermediateOutputPath>$(SolutionDir)$(Platform)\$(Configuration)\obj\$(AssemblyName)\</IntermediateOutputPath>
+    <PublishUrl>publish\</PublishUrl>
+    <Install>true</Install>
+    <InstallFrom>Disk</InstallFrom>
+    <UpdateEnabled>false</UpdateEnabled>
+    <UpdateMode>Foreground</UpdateMode>
+    <UpdateInterval>7</UpdateInterval>
+    <UpdateIntervalUnits>Days</UpdateIntervalUnits>
+    <UpdatePeriodically>false</UpdatePeriodically>
+    <UpdateRequired>false</UpdateRequired>
+    <MapFileExtensions>true</MapFileExtensions>
+    <ApplicationRevision>0</ApplicationRevision>
+    <ApplicationVersion>1.0.0.%2a</ApplicationVersion>
+    <IsWebBootstrapper>false</IsWebBootstrapper>
+    <UseApplicationTrust>false</UseApplicationTrust>
+    <BootstrapperEnabled>true</BootstrapperEnabled>
+  </PropertyGroup>
+  <PropertyGroup Condition=" '$(Configuration)|$(Platform)' == 'Debug|x64' ">
+    <PlatformTarget>x64</PlatformTarget>
+    <DebugSymbols>true</DebugSymbols>
+    <DebugType>full</DebugType>
+    <Optimize>false</Optimize>
+    <OutputPath>..\..\..\..\..\x64\Debug\modules\</OutputPath>
+    <DefineConstants>DEBUG;TRACE</DefineConstants>
+    <ErrorReport>prompt</ErrorReport>
+    <WarningLevel>4</WarningLevel>
+    <Prefer32Bit>false</Prefer32Bit>
+    <CodeAnalysisRuleSet>..\..\..\..\codeAnalysis\Rules.ruleset</CodeAnalysisRuleSet>
+    <RunCodeAnalysis>false</RunCodeAnalysis>
+  </PropertyGroup>
+  <PropertyGroup Condition=" '$(Configuration)|$(Platform)' == 'Release|x64' ">
+    <PlatformTarget>x64</PlatformTarget>
+    <DebugType>pdbonly</DebugType>
+    <Optimize>true</Optimize>
+    <OutputPath>$(SolutionDir)$(Platform)\$(Configuration)\modules\</OutputPath>
+    <DefineConstants>TRACE</DefineConstants>
+    <ErrorReport>prompt</ErrorReport>
+    <WarningLevel>4</WarningLevel>
+    <RunCodeAnalysis>false</RunCodeAnalysis>
+    <CodeAnalysisRuleSet>..\..\..\..\codeAnalysis\Rules.ruleset</CodeAnalysisRuleSet>
+  </PropertyGroup>
+  <PropertyGroup />
+  <PropertyGroup />
+  <PropertyGroup />
+  <PropertyGroup>
+    <ApplicationIcon>windowwalker.ico</ApplicationIcon>
+  </PropertyGroup>
+  <ItemGroup>
+    <Reference Include="Microsoft.VisualStudio.QualityTools.UnitTestFramework, Version=10.1.0.0, Culture=neutral, PublicKeyToken=b03f5f7f11d50a3a, processorArchitecture=MSIL" />
+    <Reference Include="System" />
+    <Reference Include="System.Data" />
+    <Reference Include="System.Deployment" />
+    <Reference Include="System.Drawing" />
+    <Reference Include="System.Web.Extensions" />
+    <Reference Include="System.Windows.Forms" />
+    <Reference Include="System.Xml" />
+    <Reference Include="Microsoft.CSharp" />
+    <Reference Include="System.Core" />
+    <Reference Include="System.Xml.Linq" />
+    <Reference Include="System.Data.DataSetExtensions" />
+    <Reference Include="System.Xaml">
+      <RequiredTargetFramework>4.0</RequiredTargetFramework>
+    </Reference>
+    <Reference Include="WindowsBase" />
+    <Reference Include="PresentationCore" />
+    <Reference Include="PresentationFramework" />
+  </ItemGroup>
+  <ItemGroup>
+    <ApplicationDefinition Include="App.xaml">
+      <Generator>MSBuild:Compile</Generator>
+      <SubType>Designer</SubType>
+    </ApplicationDefinition>
+    <Compile Include="Components\ApplicationUpdates.cs" />
+    <Compile Include="Components\Command.cs" />
+    <Compile Include="Components\Commands.cs" />
+    <Compile Include="Components\FuzzyMatchingUnitTest.cs" />
+    <Compile Include="Components\Point.cs" />
+    <Compile Include="Components\SearchString.cs" />
+    <Compile Include="Components\Settings.cs" />
+    <Compile Include="Components\SettingsManager.cs" />
+    <Compile Include="GlobalSuppressions.cs" />
+    <Compile Include="MVVMHelpers\PropertyChangedBase.cs" />
+    <Compile Include="MVVMHelpers\RelayCommand.cs" />
+    <Compile Include="ViewModels\WindowWalkerViewModel.cs" />
+    <Compile Include="WindowSearchResultToXamlConverter.cs" />
+    <Page Include="MainWindow.xaml">
+      <Generator>MSBuild:Compile</Generator>
+      <SubType>Designer</SubType>
+    </Page>
+    <Compile Include="App.xaml.cs">
+      <DependentUpon>App.xaml</DependentUpon>
+      <SubType>Code</SubType>
+    </Compile>
+    <Compile Include="Components\FuzzyMatching.cs" />
+    <Compile Include="Components\InteropAndHelpers.cs" />
+    <Compile Include="Components\LivePreview.cs" />
+    <Compile Include="Components\OpenWindows.cs" />
+    <Compile Include="Components\Window.cs" />
+    <Compile Include="Components\SearchController.cs" />
+    <Compile Include="Components\SearchResult.cs" />
+    <Compile Include="HotKeyHandler.cs" />
+    <Compile Include="MainWindow.xaml.cs">
+      <DependentUpon>MainWindow.xaml</DependentUpon>
+      <SubType>Code</SubType>
+    </Compile>
+    <Page Include="Resources\Icons.xaml">
+      <Generator>MSBuild:Compile</Generator>
+      <SubType>Designer</SubType>
+    </Page>
+    <Page Include="Resources\IconsNonShared.xaml">
+      <Generator>MSBuild:Compile</Generator>
+      <SubType>Designer</SubType>
+    </Page>
+  </ItemGroup>
+  <ItemGroup>
+    <Compile Include="Properties\AssemblyInfo.cs">
+      <SubType>Code</SubType>
+    </Compile>
+    <Compile Include="Properties\Resources.Designer.cs">
+      <AutoGen>True</AutoGen>
+      <DesignTime>True</DesignTime>
+      <DependentUpon>Resources.resx</DependentUpon>
+    </Compile>
+    <Compile Include="Properties\Settings.Designer.cs">
+      <AutoGen>True</AutoGen>
+      <DependentUpon>Settings.settings</DependentUpon>
+      <DesignTimeSharedInput>True</DesignTimeSharedInput>
+    </Compile>
+    <EmbeddedResource Include="Properties\Resources.resx">
+      <Generator>ResXFileCodeGenerator</Generator>
+      <LastGenOutput>Resources.Designer.cs</LastGenOutput>
+    </EmbeddedResource>
+    <None Include="Properties\Settings.settings">
+      <Generator>SettingsSingleFileGenerator</Generator>
+      <LastGenOutput>Settings.Designer.cs</LastGenOutput>
+    </None>
+    <AppDesigner Include="Properties\" />
+    <Resource Include="Resources\Entypo.ttf" />
+    <AdditionalFiles Include="StyleCop.json" />
+    <None Include="Window Walker_TemporaryKey.pfx" />
+  </ItemGroup>
+  <ItemGroup>
+    <None Include="App.config">
+      <SubType>Designer</SubType>
+    </None>
+  </ItemGroup>
+  <ItemGroup>
+    <BootstrapperPackage Include=".NETFramework,Version=v4.5">
+      <Visible>False</Visible>
+      <ProductName>Microsoft .NET Framework 4.5 %28x86 and x64%29</ProductName>
+      <Install>true</Install>
+    </BootstrapperPackage>
+    <BootstrapperPackage Include="Microsoft.Net.Client.3.5">
+      <Visible>False</Visible>
+      <ProductName>.NET Framework 3.5 SP1 Client Profile</ProductName>
+      <Install>false</Install>
+    </BootstrapperPackage>
+    <BootstrapperPackage Include="Microsoft.Net.Framework.3.5.SP1">
+      <Visible>False</Visible>
+      <ProductName>.NET Framework 3.5 SP1</ProductName>
+      <Install>false</Install>
+    </BootstrapperPackage>
+  </ItemGroup>
+  <ItemGroup>
+    <Resource Include="Images\failedIcon.jpg" />
+  </ItemGroup>
+  <ItemGroup>
+    <Service Include="{82A7F48D-3B50-4B1E-B82E-3ADA8210C358}" />
+  </ItemGroup>
+  <ItemGroup>
+    <Resource Include="windowwalker.ico" />
+  </ItemGroup>
+  <ItemGroup>
+    <PublishFile Include="WindowWalker.pdb">
+      <Visible>False</Visible>
+      <Group>
+      </Group>
+      <TargetPath>
+      </TargetPath>
+      <PublishState>Include</PublishState>
+      <IncludeHash>True</IncludeHash>
+      <FileType>File</FileType>
+    </PublishFile>
+  </ItemGroup>
+  <ItemGroup>
+    <Resource Include="Resources\WindowsIcons-license.txt" />
+  </ItemGroup>
+  <ItemGroup>
+    <Resource Include="Resources\Entypo-license.txt" />
+  </ItemGroup>
+  <ItemGroup>
+    <PackageReference Include="MaterialDesignColors">
+      <Version>1.2.3</Version>
+    </PackageReference>
+    <PackageReference Include="MaterialDesignThemes">
+      <Version>3.1.0</Version>
+    </PackageReference>
+    <PackageReference Include="StyleCop.Analyzers">
+      <Version>1.1.118</Version>
+      <IncludeAssets>runtime; build; native; contentfiles; analyzers; buildtransitive</IncludeAssets>
+      <PrivateAssets>all</PrivateAssets>
+    </PackageReference>
+  </ItemGroup>
+  <Import Project="$(MSBuildToolsPath)\Microsoft.CSharp.targets" />
+  <!-- To modify your build process, add your task inside one of the targets below and uncomment it. 
+       Other similar extension points exist, see Microsoft.Common.targets.
+  <Target Name="BeforeBuild">
+  </Target>
+  <Target Name="AfterBuild">
+  </Target>
+  -->
 </Project>