--- conflicted
+++ resolved
@@ -62,7 +62,29 @@
         contextMenuButton.Click();
     }
 
-<<<<<<< HEAD
+    protected void FindDefaultAppDialogAndClickButton()
+    {
+        try
+        {
+            // win11
+            var chooseDialog = FindByClassName("NamedContainerAutomationPeer", global: true);
+
+            chooseDialog.Find<Button>("Just once").Click();
+        }
+        catch
+        {
+            try
+            {
+                // win10
+                var chooseDialog = FindByClassName("Shell_Flyout", global: true);
+                chooseDialog.Find<Button>("OK").Click();
+            }
+            catch
+            {
+            }
+        }
+    }
+
     protected Window FindFileExploerWindow()
     {
         var fileExplorerWindow = this.Find<Window>(By.ClassName("CabinetWClass"), global: true, timeoutMS: 2000);
@@ -94,8 +116,6 @@
         Session.SendKeys(Key.Enter);
     }
 
-=======
->>>>>>> fdd1f47d
     protected void FindDefaultAppDialogAndClickButton()
     {
         try
