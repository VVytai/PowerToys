--- conflicted
+++ resolved
@@ -31,14 +31,9 @@
             return;
         }
 
-<<<<<<< HEAD
         Title = model.Title ?? string.Empty;
         Body = model.Body ?? string.Empty;
-=======
-        Title = model.Title;
-        Body = model.Body;
         HeroImage = model.HeroImage;
->>>>>>> 719cfb34
 
         UpdateProperty(nameof(Title));
         UpdateProperty(nameof(Body));
