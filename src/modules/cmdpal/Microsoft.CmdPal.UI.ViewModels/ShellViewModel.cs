--- conflicted
+++ resolved
@@ -19,11 +19,7 @@
 public partial class ShellViewModel : ObservableObject,
     IRecipient<PerformCommandMessage>
 {
-<<<<<<< HEAD
     private readonly IRootPageService _rootPageService;
-=======
-    private readonly IServiceProvider _serviceProvider;
->>>>>>> 071f5d7b
     private readonly TaskScheduler _scheduler;
     private readonly Lock _invokeLock = new();
     private Task? _handleInvokeTask;
@@ -69,17 +65,10 @@
 
     public bool IsNested { get => _isNested; }
 
-<<<<<<< HEAD
     public ShellViewModel(TaskScheduler scheduler, IRootPageService rootPageService)
     {
         _scheduler = scheduler;
         _rootPageService = rootPageService;
-=======
-    public ShellViewModel(IServiceProvider serviceProvider, TaskScheduler scheduler)
-    {
-        _serviceProvider = serviceProvider;
-        _scheduler = scheduler;
->>>>>>> 071f5d7b
         _currentPage = new LoadingPageViewModel(null, _scheduler);
 
         // Register to receive messages
@@ -98,6 +87,7 @@
 
         // Now that the basics are set up, we can load the root page.
         _rootPage = _rootPageService.GetRootPage();
+
         // This sends a message to us to load the root page view model.
         WeakReferenceMessenger.Default.Send<PerformCommandMessage>(new(new ExtensionObject<ICommand>(_rootPage)));
 
@@ -293,117 +283,6 @@
         }
     }
 
-<<<<<<< HEAD
-=======
-    public void Receive(PerformCommandMessage message)
-    {
-        PerformCommand(message);
-    }
-
-    private void PerformCommand(PerformCommandMessage message)
-    {
-        var command = message.Command.Unsafe;
-        if (command == null)
-        {
-            return;
-        }
-
-        if (!CurrentPage.IsNested)
-        {
-            // on the main page here
-            PerformTopLevelCommand(message);
-        }
-
-        IExtensionWrapper? extension = null;
-
-        try
-        {
-            // In the case that we're coming from a top-level command, the
-            // current page's host is the global instance. We only really want
-            // to use that as the host of last resort.
-            var pageHost = CurrentPage?.ExtensionHost;
-            if (pageHost == CommandPaletteHost.Instance)
-            {
-                pageHost = null;
-            }
-
-            var messageHost = message.ExtensionHost;
-
-            // Use the host from the current page if it has one, else use the
-            // one specified in the PerformMessage for a top-level command,
-            // else just use the global one.
-            CommandPaletteHost host;
-
-            // Top level items can come through without a Extension set on the
-            // message. In that case, the `Context` is actually the
-            // TopLevelViewModel itself, and we can use that to get at the
-            // extension object.
-            extension = pageHost?.Extension ?? messageHost?.Extension ?? null;
-            if (extension == null && message.Context is TopLevelViewModel topLevelViewModel)
-            {
-                extension = topLevelViewModel.ExtensionHost?.Extension;
-                host = pageHost ?? messageHost ?? topLevelViewModel?.ExtensionHost ?? CommandPaletteHost.Instance;
-            }
-            else
-            {
-                host = pageHost ?? messageHost ?? CommandPaletteHost.Instance;
-            }
-
-            if (extension != null)
-            {
-                if (messageHost != null)
-                {
-                    Logger.LogDebug($"Activated top-level command from {extension.ExtensionDisplayName}");
-                }
-                else
-                {
-                    Logger.LogDebug($"Activated command from {extension.ExtensionDisplayName}");
-                }
-            }
-
-            SetActiveExtension(extension);
-
-            if (command is IPage page)
-            {
-                Logger.LogDebug($"Navigating to page");
-
-                var isMainPage = command is MainListPage;
-
-                // Construct our ViewModel of the appropriate type and pass it the UI Thread context.
-                var pageViewModel = GetViewModelForPage(page, !isMainPage, host);
-                if (pageViewModel == null)
-                {
-                    Logger.LogError($"Failed to create ViewModel for page {page.GetType().Name}");
-                    throw new NotSupportedException();
-                }
-
-                // Kick off async loading of our ViewModel
-                LoadPageViewModel(pageViewModel);
-                _isNested = !isMainPage;
-
-                OnUIThread(() => { WeakReferenceMessenger.Default.Send<UpdateCommandBarMessage>(new(null)); });
-                WeakReferenceMessenger.Default.Send<NavigateToPageMessage>(new(pageViewModel, message.WithAnimation));
-
-                // Note: Originally we set our page back in the ViewModel here, but that now happens in response to the Frame navigating triggered from the above
-                // See RootFrame_Navigated event handler.
-            }
-            else if (command is IInvokableCommand invokable)
-            {
-                Logger.LogDebug($"Invoking command");
-
-                WeakReferenceMessenger.Default.Send<BeginInvokeMessage>();
-                StartInvoke(message, invokable);
-            }
-        }
-        catch (Exception ex)
-        {
-            // TODO: It would be better to do this as a page exception, rather
-            // than a silent log message.
-            CommandPaletteHost.Instance.Log(ex.Message);
-        }
-    }
-
->>>>>>> 071f5d7b
     private void StartInvoke(PerformCommandMessage message, IInvokableCommand invokable)
     {
         // TODO GH #525 This needs more better locking.
