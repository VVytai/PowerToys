// Copyright (c) Microsoft Corporation
// The Microsoft Corporation licenses this file to you under the MIT license.
// See the LICENSE file in the project root for more information.

using System.Diagnostics;
using CommunityToolkit.Mvvm.Messaging;
using ManagedCommon;
using Microsoft.CmdPal.Core.ViewModels;
using Microsoft.CmdPal.Core.ViewModels.Messages;
using Microsoft.CmdPal.UI.Messages;
using Microsoft.CmdPal.UI.ViewModels;
using Microsoft.Extensions.DependencyInjection;
using Microsoft.UI.Xaml;
using Microsoft.UI.Xaml.Controls;
using Microsoft.UI.Xaml.Input;
using Microsoft.UI.Xaml.Media;
using Microsoft.UI.Xaml.Navigation;
using Windows.System;

namespace Microsoft.CmdPal.UI;

public sealed partial class ListPage : Page,
    IRecipient<NavigateNextCommand>,
    IRecipient<NavigatePreviousCommand>,
    IRecipient<ActivateSelectedListItemMessage>,
    IRecipient<ActivateSecondaryCommandMessage>
{
    private InputSource _lastInputSource;

    private ListViewModel? ViewModel
    {
        get => (ListViewModel?)GetValue(ViewModelProperty);
        set => SetValue(ViewModelProperty, value);
    }

    // Using a DependencyProperty as the backing store for ViewModel.  This enables animation, styling, binding, etc...
    public static readonly DependencyProperty ViewModelProperty =
        DependencyProperty.Register(nameof(ViewModel), typeof(ListViewModel), typeof(ListPage), new PropertyMetadata(null, OnViewModelChanged));

    private ListViewBase ItemView
    {
        get
        {
            return ViewModel?.IsGridView == true ? ItemsGrid : ItemsList;
        }
    }

    public ListPage()
    {
        this.InitializeComponent();
        this.NavigationCacheMode = NavigationCacheMode.Disabled;
<<<<<<< HEAD
        this.ItemView.Loaded += Items_Loaded;
=======
        this.ItemsList.Loaded += ItemsList_Loaded;
        this.ItemsList.PreviewKeyDown += ItemsList_PreviewKeyDown;
        this.ItemsList.PointerPressed += ItemsList_PointerPressed;
>>>>>>> ea6115f8
    }

    protected override void OnNavigatedTo(NavigationEventArgs e)
    {
        if (e.Parameter is ListViewModel lvm)
        {
            ViewModel = lvm;
        }

        if (e.NavigationMode == NavigationMode.Back
            || (e.NavigationMode == NavigationMode.New && ItemsList.Items.Count > 0))
        {
            // Upon navigating _back_ to this page, immediately select the
            // first item in the list
            ItemView.SelectedIndex = 0;
        }

        // RegisterAll isn't AOT compatible
        WeakReferenceMessenger.Default.Register<NavigateNextCommand>(this);
        WeakReferenceMessenger.Default.Register<NavigatePreviousCommand>(this);
        WeakReferenceMessenger.Default.Register<ActivateSelectedListItemMessage>(this);
        WeakReferenceMessenger.Default.Register<ActivateSecondaryCommandMessage>(this);

        base.OnNavigatedTo(e);
    }

    protected override void OnNavigatingFrom(NavigatingCancelEventArgs e)
    {
        base.OnNavigatingFrom(e);

        WeakReferenceMessenger.Default.Unregister<NavigateNextCommand>(this);
        WeakReferenceMessenger.Default.Unregister<NavigatePreviousCommand>(this);
        WeakReferenceMessenger.Default.Unregister<ActivateSelectedListItemMessage>(this);
        WeakReferenceMessenger.Default.Unregister<ActivateSecondaryCommandMessage>(this);

        if (ViewModel is not null)
        {
            ViewModel.PropertyChanged -= ViewModel_PropertyChanged;
            ViewModel.ItemsUpdated -= Page_ItemsUpdated;
        }

        if (e.NavigationMode != NavigationMode.New)
        {
            ViewModel?.SafeCleanup();
            CleanupHelper.Cleanup(this);
        }

        // Clean-up event listeners
        ViewModel = null;

        GC.Collect();
    }

    [System.Diagnostics.CodeAnalysis.SuppressMessage("CodeQuality", "IDE0051:Remove unused private members", Justification = "VS is too aggressive at pruning methods bound in XAML")]
    private void Items_ItemClick(object sender, ItemClickEventArgs e)
    {
        if (e.ClickedItem is ListItemViewModel item)
        {
            if (_lastInputSource == InputSource.Keyboard)
            {
                ViewModel?.InvokeItemCommand.Execute(item);
                return;
            }

            var settings = App.Current.Services.GetService<SettingsModel>()!;
            if (settings.SingleClickActivates)
            {
                ViewModel?.InvokeItemCommand.Execute(item);
            }
            else
            {
                ViewModel?.UpdateSelectedItemCommand.Execute(item);
                WeakReferenceMessenger.Default.Send<FocusSearchBoxMessage>();
            }
        }
    }

    private void Items_DoubleTapped(object sender, DoubleTappedRoutedEventArgs e)
    {
        if (ItemView.SelectedItem is ListItemViewModel vm)
        {
            var settings = App.Current.Services.GetService<SettingsModel>()!;
            if (!settings.SingleClickActivates)
            {
                ViewModel?.InvokeItemCommand.Execute(vm);
            }
        }
    }

    [System.Diagnostics.CodeAnalysis.SuppressMessage("CodeQuality", "IDE0051:Remove unused private members", Justification = "VS is too aggressive at pruning methods bound in XAML")]
    private void Items_SelectionChanged(object sender, SelectionChangedEventArgs e)
    {
        var vm = ViewModel;
        var li = ItemView.SelectedItem as ListItemViewModel;
        _ = Task.Run(() =>
        {
            vm?.UpdateSelectedItemCommand.Execute(li);
        });

        // There's mysterious behavior here, where the selection seemingly
        // changes to _nothing_ when we're backspacing to a single character.
        // And at that point, seemingly the item that's getting removed is not
        // a member of FilteredItems. Very bizarre.
        //
        // Might be able to fix in the future by stashing the removed item
        // here, then in Page_ItemsUpdated trying to select that cached item if
        // it's in the list (otherwise, clear the cache), but that seems
        // aggressively BODGY for something that mostly just works today.
<<<<<<< HEAD
        if (ItemView.SelectedItem != null)
=======
        if (ItemsList.SelectedItem is not null)
>>>>>>> ea6115f8
        {
            ItemView.ScrollIntoView(ItemView.SelectedItem);

            // Automation notification for screen readers
            var listViewPeer = Microsoft.UI.Xaml.Automation.Peers.ListViewAutomationPeer.CreatePeerForElement(ItemsList);
            if (listViewPeer is not null && li is not null)
            {
                var notificationText = li.Title;
                listViewPeer.RaiseNotificationEvent(
                    Microsoft.UI.Xaml.Automation.Peers.AutomationNotificationKind.Other,
                    Microsoft.UI.Xaml.Automation.Peers.AutomationNotificationProcessing.MostRecent,
                    notificationText,
                    "CommandPaletteSelectedItemChanged");
            }
        }
    }

    private void Items_RightTapped(object sender, RightTappedRoutedEventArgs e)
    {
        if (e.OriginalSource is FrameworkElement element &&
            element.DataContext is ListItemViewModel item)
        {
            if (ItemView.SelectedItem != item)
            {
                ItemView.SelectedItem = item;
            }

            ViewModel?.UpdateSelectedItemCommand.Execute(item);

            var pos = e.GetPosition(element);

            _ = DispatcherQueue.TryEnqueue(
                () =>
                {
                    WeakReferenceMessenger.Default.Send<OpenContextMenuMessage>(
                        new OpenContextMenuMessage(
                            element,
                            Microsoft.UI.Xaml.Controls.Primitives.FlyoutPlacementMode.BottomEdgeAlignedLeft,
                            pos,
                            ContextMenuFilterLocation.Top));
                });
        }
    }

    private void Items_Loaded(object sender, RoutedEventArgs e)
    {
        // Find the ScrollViewer in the ItemView (ItemsList or ItemsGrid)
        var listViewScrollViewer = FindScrollViewer(this.ItemView);

        if (listViewScrollViewer is not null)
        {
            listViewScrollViewer.ViewChanged += ListViewScrollViewer_ViewChanged;
        }
    }

    private void ListViewScrollViewer_ViewChanged(object? sender, ScrollViewerViewChangedEventArgs e)
    {
        var scrollView = sender as ScrollViewer;
        if (scrollView is null)
        {
            return;
        }

        // When we get to the bottom, request more from the extension, if they
        // have more to give us.
        // We're checking when we get to 80% of the scroll height, to give the
        // extension a bit of a heads-up before the user actually gets there.
        if (scrollView.VerticalOffset >= (scrollView.ScrollableHeight * .8))
        {
            ViewModel?.LoadMoreIfNeeded();
        }
    }

    public void Receive(NavigateNextCommand message)
    {
        // Note: We may want to just have the notion of a 'SelectedCommand' in our VM
        // And then have these commands manipulate that state being bound to the UI instead
        // We may want to see how other non-list UIs need to behave to make this decision
        // At least it's decoupled from the SearchBox now :)
        if (ItemView.SelectedIndex < ItemView.Items.Count - 1)
        {
            ItemView.SelectedIndex++;
        }
        else
        {
            ItemView.SelectedIndex = 0;
        }
    }

    public void Receive(NavigatePreviousCommand message)
    {
        if (ItemView.SelectedIndex > 0)
        {
            ItemView.SelectedIndex--;
        }
        else
        {
            ItemView.SelectedIndex = ItemView.Items.Count - 1;
        }
    }

    public void Receive(ActivateSelectedListItemMessage message)
    {
        if (ViewModel?.ShowEmptyContent ?? false)
        {
            ViewModel?.InvokeItemCommand.Execute(null);
        }
        else if (ItemView.SelectedItem is ListItemViewModel item)
        {
            ViewModel?.InvokeItemCommand.Execute(item);
        }
    }

    public void Receive(ActivateSecondaryCommandMessage message)
    {
        if (ViewModel?.ShowEmptyContent ?? false)
        {
            ViewModel?.InvokeSecondaryCommandCommand.Execute(null);
        }
        else if (ItemView.SelectedItem is ListItemViewModel item)
        {
            ViewModel?.InvokeSecondaryCommandCommand.Execute(item);
        }
    }

    private static void OnViewModelChanged(DependencyObject d, DependencyPropertyChangedEventArgs e)
    {
        if (d is ListPage @this)
        {
            if (e.OldValue is ListViewModel old)
            {
                old.PropertyChanged -= @this.ViewModel_PropertyChanged;
                old.ItemsUpdated -= @this.Page_ItemsUpdated;
            }

            if (e.NewValue is ListViewModel page)
            {
                page.PropertyChanged += @this.ViewModel_PropertyChanged;
                page.ItemsUpdated += @this.Page_ItemsUpdated;
            }
            else if (e.NewValue is null)
            {
                Logger.LogDebug("cleared view model");
            }
        }
    }

    // Called after we've finished updating the whole list for either a
    // GetItems or a change in the filter.
    private void Page_ItemsUpdated(ListViewModel sender, object args)
    {
        // If for some reason, we don't have a selected item, fix that.
        //
        // It's important to do this here, because once there's no selection
        // (which can happen as the list updates) we won't get an
        // ItemsList_SelectionChanged again to give us another chance to change
        // the selection from null -> something. Better to just update the
        // selection once, at the end of all the updating.
<<<<<<< HEAD
        if (ItemView.SelectedItem == null)
=======
        if (ItemsList.SelectedItem is null)
>>>>>>> ea6115f8
        {
            ItemView.SelectedIndex = 0;
        }

        // Always reset the selected item when the top-level list page changes
        // its items
        if (!sender.IsNested)
        {
            ItemView.SelectedIndex = 0;
        }
    }

    private void ViewModel_PropertyChanged(object? sender, System.ComponentModel.PropertyChangedEventArgs e)
    {
        var prop = e.PropertyName;
        if (prop == nameof(ViewModel.FilteredItems))
        {
            Debug.WriteLine($"ViewModel.FilteredItems {ItemView.SelectedItem}");
        }
    }

    private ScrollViewer? FindScrollViewer(DependencyObject parent)
    {
        if (parent is ScrollViewer)
        {
            return (ScrollViewer)parent;
        }

        for (var i = 0; i < VisualTreeHelper.GetChildrenCount(parent); i++)
        {
            var child = VisualTreeHelper.GetChild(parent, i);
            var result = FindScrollViewer(child);
            if (result is not null)
            {
                return result;
            }
        }

        return null;
    }
<<<<<<< HEAD
=======

    private void ItemsList_OnContextRequested(UIElement sender, ContextRequestedEventArgs e)
    {
        var (item, element) = e.OriginalSource switch
        {
            // caused by keyboard shortcut (e.g. Context menu key or Shift+F10)
            ListViewItem listViewItem => (ItemsList.ItemFromContainer(listViewItem) as ListItemViewModel, listViewItem),

            // caused by right-click on the ListViewItem
            FrameworkElement { DataContext: ListItemViewModel itemViewModel } frameworkElement => (itemViewModel, frameworkElement),

            _ => (null, null),
        };

        if (item is null || element is null)
        {
            return;
        }

        if (ItemsList.SelectedItem != item)
        {
            ItemsList.SelectedItem = item;
        }

        ViewModel?.UpdateSelectedItemCommand.Execute(item);

        if (!e.TryGetPosition(element, out var pos))
        {
            pos = new(0, element.ActualHeight);
        }

        _ = DispatcherQueue.TryEnqueue(
            () =>
            {
                WeakReferenceMessenger.Default.Send<OpenContextMenuMessage>(
                    new OpenContextMenuMessage(
                        element,
                        Microsoft.UI.Xaml.Controls.Primitives.FlyoutPlacementMode.BottomEdgeAlignedLeft,
                        pos,
                        ContextMenuFilterLocation.Top));
            });
        e.Handled = true;
    }

    private void ItemsList_OnContextCanceled(UIElement sender, RoutedEventArgs e)
    {
        _ = DispatcherQueue.TryEnqueue(() => WeakReferenceMessenger.Default.Send<CloseContextMenuMessage>());
    }

    private void ItemsList_PointerPressed(object sender, PointerRoutedEventArgs e) => _lastInputSource = InputSource.Pointer;

    private void ItemsList_PreviewKeyDown(object sender, KeyRoutedEventArgs e)
    {
        if (e.Key is VirtualKey.Enter or VirtualKey.Space)
        {
            _lastInputSource = InputSource.Keyboard;
        }
    }

    private enum InputSource
    {
        None,
        Keyboard,
        Pointer,
    }
>>>>>>> ea6115f8
}<|MERGE_RESOLUTION|>--- conflicted
+++ resolved
@@ -12,6 +12,7 @@
 using Microsoft.Extensions.DependencyInjection;
 using Microsoft.UI.Xaml;
 using Microsoft.UI.Xaml.Controls;
+using Microsoft.UI.Xaml.Controls.Primitives;
 using Microsoft.UI.Xaml.Input;
 using Microsoft.UI.Xaml.Media;
 using Microsoft.UI.Xaml.Navigation;
@@ -49,13 +50,9 @@
     {
         this.InitializeComponent();
         this.NavigationCacheMode = NavigationCacheMode.Disabled;
-<<<<<<< HEAD
         this.ItemView.Loaded += Items_Loaded;
-=======
-        this.ItemsList.Loaded += ItemsList_Loaded;
-        this.ItemsList.PreviewKeyDown += ItemsList_PreviewKeyDown;
-        this.ItemsList.PointerPressed += ItemsList_PointerPressed;
->>>>>>> ea6115f8
+        this.ItemView.PreviewKeyDown += Items_PreviewKeyDown;
+        this.ItemView.PointerPressed += Items_PointerPressed;
     }
 
     protected override void OnNavigatedTo(NavigationEventArgs e)
@@ -66,7 +63,7 @@
         }
 
         if (e.NavigationMode == NavigationMode.Back
-            || (e.NavigationMode == NavigationMode.New && ItemsList.Items.Count > 0))
+            || (e.NavigationMode == NavigationMode.New && ItemView.Items.Count > 0))
         {
             // Upon navigating _back_ to this page, immediately select the
             // first item in the list
@@ -164,16 +161,12 @@
         // here, then in Page_ItemsUpdated trying to select that cached item if
         // it's in the list (otherwise, clear the cache), but that seems
         // aggressively BODGY for something that mostly just works today.
-<<<<<<< HEAD
-        if (ItemView.SelectedItem != null)
-=======
-        if (ItemsList.SelectedItem is not null)
->>>>>>> ea6115f8
+        if (ItemView.SelectedItem is not null)
         {
             ItemView.ScrollIntoView(ItemView.SelectedItem);
 
             // Automation notification for screen readers
-            var listViewPeer = Microsoft.UI.Xaml.Automation.Peers.ListViewAutomationPeer.CreatePeerForElement(ItemsList);
+            var listViewPeer = Microsoft.UI.Xaml.Automation.Peers.ListViewAutomationPeer.CreatePeerForElement(ItemView);
             if (listViewPeer is not null && li is not null)
             {
                 var notificationText = li.Title;
@@ -324,14 +317,10 @@
         //
         // It's important to do this here, because once there's no selection
         // (which can happen as the list updates) we won't get an
-        // ItemsList_SelectionChanged again to give us another chance to change
+        // ItemView_SelectionChanged again to give us another chance to change
         // the selection from null -> something. Better to just update the
         // selection once, at the end of all the updating.
-<<<<<<< HEAD
-        if (ItemView.SelectedItem == null)
-=======
-        if (ItemsList.SelectedItem is null)
->>>>>>> ea6115f8
+        if (ItemView.SelectedItem is null)
         {
             ItemView.SelectedIndex = 0;
         }
@@ -372,15 +361,13 @@
 
         return null;
     }
-<<<<<<< HEAD
-=======
-
-    private void ItemsList_OnContextRequested(UIElement sender, ContextRequestedEventArgs e)
+
+    private void Items_OnContextRequested(UIElement sender, ContextRequestedEventArgs e)
     {
         var (item, element) = e.OriginalSource switch
         {
             // caused by keyboard shortcut (e.g. Context menu key or Shift+F10)
-            ListViewItem listViewItem => (ItemsList.ItemFromContainer(listViewItem) as ListItemViewModel, listViewItem),
+            SelectorItem selectorItem => (ItemView.ItemFromContainer(selectorItem) as ListItemViewModel, selectorItem),
 
             // caused by right-click on the ListViewItem
             FrameworkElement { DataContext: ListItemViewModel itemViewModel } frameworkElement => (itemViewModel, frameworkElement),
@@ -393,9 +380,9 @@
             return;
         }
 
-        if (ItemsList.SelectedItem != item)
-        {
-            ItemsList.SelectedItem = item;
+        if (ItemView.SelectedItem != item)
+        {
+            ItemView.SelectedItem = item;
         }
 
         ViewModel?.UpdateSelectedItemCommand.Execute(item);
@@ -418,14 +405,14 @@
         e.Handled = true;
     }
 
-    private void ItemsList_OnContextCanceled(UIElement sender, RoutedEventArgs e)
+    private void Items_OnContextCanceled(UIElement sender, RoutedEventArgs e)
     {
         _ = DispatcherQueue.TryEnqueue(() => WeakReferenceMessenger.Default.Send<CloseContextMenuMessage>());
     }
 
-    private void ItemsList_PointerPressed(object sender, PointerRoutedEventArgs e) => _lastInputSource = InputSource.Pointer;
-
-    private void ItemsList_PreviewKeyDown(object sender, KeyRoutedEventArgs e)
+    private void Items_PointerPressed(object sender, PointerRoutedEventArgs e) => _lastInputSource = InputSource.Pointer;
+
+    private void Items_PreviewKeyDown(object sender, KeyRoutedEventArgs e)
     {
         if (e.Key is VirtualKey.Enter or VirtualKey.Space)
         {
@@ -439,5 +426,4 @@
         Keyboard,
         Pointer,
     }
->>>>>>> ea6115f8
 }