﻿<?xml version="1.0" encoding="utf-8" ?>
<Page
    x:Class="Microsoft.CmdPal.UI.Settings.ExtensionPage"
    xmlns="http://schemas.microsoft.com/winfx/2006/xaml/presentation"
    xmlns:x="http://schemas.microsoft.com/winfx/2006/xaml"
    xmlns:cmdpalUI="using:Microsoft.CmdPal.UI"
    xmlns:controls="using:CommunityToolkit.WinUI.Controls"
    xmlns:converters="using:CommunityToolkit.WinUI.Converters"
    xmlns:cpcontrols="using:Microsoft.CmdPal.UI.Controls"
    xmlns:d="http://schemas.microsoft.com/expression/blend/2008"
    xmlns:helpers="using:Microsoft.CmdPal.UI.Helpers"
    xmlns:local="using:Microsoft.CmdPal.UI.Settings"
    xmlns:mc="http://schemas.openxmlformats.org/markup-compatibility/2006"
    xmlns:ui="using:CommunityToolkit.WinUI"
    xmlns:viewmodels="using:Microsoft.CmdPal.UI.ViewModels"
    mc:Ignorable="d">

    <Page.Resources>
        <ResourceDictionary>
            <converters:StringVisibilityConverter
                x:Key="StringNotEmptyToVisibilityConverter"
                EmptyValue="Collapsed"
                NotEmptyValue="Visible" />
            <converters:StringVisibilityConverter
                x:Key="InvertedStringEmptyVisibilityConverter"
                EmptyValue="Visible"
                NotEmptyValue="Collapsed" />
            <converters:BoolToVisibilityConverter
                x:Key="BoolToInvertedVisibilityConverter"
                FalseValue="Visible"
                TrueValue="Collapsed" />
            <converters:EmptyStringToObjectConverter
                x:Key="StringEmptyToBoolConverter"
                EmptyValue="False"
                NotEmptyValue="True" />
        </ResourceDictionary>
    </Page.Resources>

    <Grid>
        <Grid.RowDefinitions>
            <RowDefinition Height="Auto" />
            <RowDefinition Height="*" />
        </Grid.RowDefinitions>
        <ScrollViewer Grid.Row="1" Padding="0,0,8,0">
            <Grid Padding="8,-8,8,8">
                <StackPanel
                    MaxWidth="1000"
                    HorizontalAlignment="Stretch"
                    Spacing="{StaticResource SettingsCardSpacing}">

<<<<<<< HEAD
                    <controls:SettingsCard x:Uid="ExtensionEnableCard" HeaderIcon="{ui:FontIcon Glyph=&#xEA86;}">
=======
                    <TextBlock x:Uid="ExtensionCommandsHeader" Style="{StaticResource SettingsSectionHeaderTextBlockStyle}" />

                    <ItemsRepeater ItemsSource="{x:Bind ViewModel.TopLevelCommands, Mode=OneWay}" Layout="{StaticResource VerticalStackLayout}">
                        <ItemsRepeater.ItemTemplate>
                            <DataTemplate x:DataType="viewmodels:TopLevelViewModel">
                                <controls:SettingsExpander
                                    DataContext="{x:Bind}"
                                    Description="{x:Bind Subtitle, Mode=OneWay}"
                                    Header="{x:Bind Title, Mode=OneWay}">
                                    <controls:SettingsExpander.HeaderIcon>
                                        <cpcontrols:ContentIcon>
                                            <cpcontrols:ContentIcon.Content>
                                                <cpcontrols:IconBox
                                                    Width="20"
                                                    Height="20"
                                                    AutomationProperties.AccessibilityView="Raw"
                                                    SourceKey="{x:Bind Icon, Mode=OneWay}"
                                                    SourceRequested="{x:Bind helpers:IconCacheProvider.SourceRequested}" />
                                            </cpcontrols:ContentIcon.Content>
                                        </cpcontrols:ContentIcon>
                                    </controls:SettingsExpander.HeaderIcon>

                                    <!--  Content goes here  -->

                                    <controls:SettingsExpander.Items>
                                        <controls:SettingsCard x:Uid="Settings_ExtensionPage_GlobalHotkey_SettingsCard" HeaderIcon="{ui:FontIcon Glyph=&#xEDA7;}">
                                            <cpcontrols:ShortcutControl HotkeySettings="{x:Bind Hotkey, Mode=TwoWay}" />
                                        </controls:SettingsCard>

                                        <controls:SettingsCard x:Uid="Settings_ExtensionPage_Alias_SettingsCard" HeaderIcon="{ui:FontIcon Glyph=&#xE8AC;}">
                                            <StackPanel Orientation="Vertical">
                                                <TextBox Text="{x:Bind AliasText, Mode=TwoWay}" />
                                                <ToggleSwitch
                                                    IsEnabled="{x:Bind AliasText, Converter={StaticResource StringEmptyToBoolConverter}, Mode=OneWay}"
                                                    IsOn="{x:Bind IsDirectAlias, Mode=TwoWay}"
                                                    OffContent="Indirect"
                                                    OnContent="Direct" />
                                            </StackPanel>
                                        </controls:SettingsCard>

                                    </controls:SettingsExpander.Items>
                                </controls:SettingsExpander>
                            </DataTemplate>
                        </ItemsRepeater.ItemTemplate>
                    </ItemsRepeater>
>>>>>>> 53003b99


                        <ToggleSwitch IsOn="{x:Bind ViewModel.IsEnabled, Mode=TwoWay}" />

                    </controls:SettingsCard>

<<<<<<< HEAD
                    <controls:SwitchPresenter
                        HorizontalAlignment="Stretch"
                        TargetType="x:Boolean"
                        Value="{x:Bind ViewModel.IsEnabled, Mode=OneWay}">

                        <controls:Case Value="True">

                            <StackPanel Orientation="Vertical">

                                <TextBlock x:Uid="ExtensionCommandsHeader" Style="{StaticResource SettingsSectionHeaderTextBlockStyle}" />

                                <ItemsRepeater ItemsSource="{x:Bind ViewModel.TopLevelCommands, Mode=OneWay}" Layout="{StaticResource VerticalStackLayout}">
                                    <ItemsRepeater.ItemTemplate>
                                        <DataTemplate x:DataType="viewmodels:TopLevelViewModel">
                                            <controls:SettingsExpander
                                                DataContext="{x:Bind}"
                                                Description="{x:Bind Subtitle, Mode=OneWay}"
                                                Header="{x:Bind Title, Mode=OneWay}">
                                                <controls:SettingsExpander.HeaderIcon>
                                                    <cpcontrols:ContentIcon>
                                                        <cpcontrols:ContentIcon.Content>
                                                            <cpcontrols:IconBox
                                                                Width="20"
                                                                Height="20"
                                                                AutomationProperties.AccessibilityView="Raw"
                                                                SourceKey="{x:Bind Icon, Mode=OneWay}"
                                                                SourceRequested="{x:Bind helpers:IconCacheProvider.SourceRequested}" />
                                                        </cpcontrols:ContentIcon.Content>
                                                    </cpcontrols:ContentIcon>
                                                </controls:SettingsExpander.HeaderIcon>

                                                <!--  Content goes here  -->

                                                <controls:SettingsExpander.Items>
                                                    <controls:SettingsCard
                                                        Description="Directly open Command Palette to this command"
                                                        Header="Global hotkey"
                                                        HeaderIcon="{ui:FontIcon Glyph=&#xEDA7;}">
                                                        <cpcontrols:ShortcutControl HotkeySettings="{x:Bind Hotkey, Mode=TwoWay}" />
                                                    </controls:SettingsCard>

                                                    <controls:SettingsCard
                                                        Description="Typing this alias will navigate to this command. Direct aliases navigate as soon as you type the alias. Indirect aliases navigate after typing a trailing space"
                                                        Header="Alias"
                                                        HeaderIcon="{ui:FontIcon Glyph=&#xE8AC;}">
                                                        <StackPanel Orientation="Vertical">
                                                            <TextBox Text="{x:Bind AliasText, Mode=TwoWay}" />
                                                            <ToggleSwitch
                                                                IsEnabled="{x:Bind AliasText, Converter={StaticResource StringEmptyToBoolConverter}, Mode=OneWay}"
                                                                IsOn="{x:Bind IsDirectAlias, Mode=TwoWay}"
                                                                OffContent="Indirect"
                                                                OnContent="Direct" />
                                                        </StackPanel>
                                                    </controls:SettingsCard>

                                                </controls:SettingsExpander.Items>
                                            </controls:SettingsExpander>
                                        </DataTemplate>
                                    </ItemsRepeater.ItemTemplate>
                                </ItemsRepeater>

                                <TextBlock
                                    x:Uid="ExtensionSettingsHeader"
                                    Style="{StaticResource SettingsSectionHeaderTextBlockStyle}"
                                    Visibility="{x:Bind ViewModel.HasSettings}" />

                                <Frame x:Name="SettingsFrame" Visibility="{x:Bind ViewModel.HasSettings}">
                                    <cmdpalUI:ContentPage ViewModel="{x:Bind ViewModel.SettingsPage, Mode=OneWay}" />
                                </Frame>

                                <TextBlock
                                    x:Uid="ExtensionAboutHeader"
                                    Style="{StaticResource SettingsSectionHeaderTextBlockStyle}"
                                    Visibility="{x:Bind ViewModel.IsFromExtension, Mode=OneWay}" />

                                <controls:SettingsCard
                                    Description="{x:Bind ViewModel.Extension.Publisher, Mode=OneWay}"
                                    Header="{x:Bind ViewModel.Extension.PackageDisplayName, Mode=OneWay}"
                                    Visibility="{x:Bind ViewModel.IsFromExtension, Mode=OneWay}">
                                    <TextBlock
                                        Foreground="{ThemeResource TextFillColorSecondaryBrush}"
                                        IsTextSelectionEnabled="True"
                                        Text="{x:Bind ViewModel.ExtensionVersion}" />
                                </controls:SettingsCard>
                            </StackPanel>

                        </controls:Case>

                        <controls:Case Value="False">
                            <StackPanel>
                                <TextBlock x:Uid="ExtensionDisabledHeader" Style="{StaticResource SettingsSectionHeaderTextBlockStyle}" />
                                <TextBlock x:Uid="ExtensionDisabledDetails" />
                            </StackPanel>
                        </controls:Case>
                    </controls:SwitchPresenter>

                    <TextBlock
                        x:Uid="ExtensionAboutHeader"
                        Style="{StaticResource SettingsSectionHeaderTextBlockStyle}"
                        Visibility="{x:Bind ViewModel.IsFromExtension, Mode=OneWay, Converter={StaticResource BoolToInvertedVisibilityConverter}}" />
                    <controls:SettingsCard
                        Description="These commands are built-in to the Windows Command Palette"
                        Header="Built-in"
                        Visibility="{x:Bind ViewModel.IsFromExtension, Mode=OneWay, Converter={StaticResource BoolToInvertedVisibilityConverter}}" />
=======
                    <controls:SettingsCard x:Uid="Settings_ExtensionPage_Builtin_SettingsCard" Visibility="{x:Bind ViewModel.IsFromExtension, Mode=OneWay, Converter={StaticResource BoolToInvertedVisibilityConverter}}" />
>>>>>>> 53003b99

                </StackPanel>
            </Grid>
        </ScrollViewer>
    </Grid>
</Page><|MERGE_RESOLUTION|>--- conflicted
+++ resolved
@@ -48,62 +48,10 @@
                     HorizontalAlignment="Stretch"
                     Spacing="{StaticResource SettingsCardSpacing}">
 
-<<<<<<< HEAD
                     <controls:SettingsCard x:Uid="ExtensionEnableCard" HeaderIcon="{ui:FontIcon Glyph=&#xEA86;}">
-=======
-                    <TextBlock x:Uid="ExtensionCommandsHeader" Style="{StaticResource SettingsSectionHeaderTextBlockStyle}" />
-
-                    <ItemsRepeater ItemsSource="{x:Bind ViewModel.TopLevelCommands, Mode=OneWay}" Layout="{StaticResource VerticalStackLayout}">
-                        <ItemsRepeater.ItemTemplate>
-                            <DataTemplate x:DataType="viewmodels:TopLevelViewModel">
-                                <controls:SettingsExpander
-                                    DataContext="{x:Bind}"
-                                    Description="{x:Bind Subtitle, Mode=OneWay}"
-                                    Header="{x:Bind Title, Mode=OneWay}">
-                                    <controls:SettingsExpander.HeaderIcon>
-                                        <cpcontrols:ContentIcon>
-                                            <cpcontrols:ContentIcon.Content>
-                                                <cpcontrols:IconBox
-                                                    Width="20"
-                                                    Height="20"
-                                                    AutomationProperties.AccessibilityView="Raw"
-                                                    SourceKey="{x:Bind Icon, Mode=OneWay}"
-                                                    SourceRequested="{x:Bind helpers:IconCacheProvider.SourceRequested}" />
-                                            </cpcontrols:ContentIcon.Content>
-                                        </cpcontrols:ContentIcon>
-                                    </controls:SettingsExpander.HeaderIcon>
-
-                                    <!--  Content goes here  -->
-
-                                    <controls:SettingsExpander.Items>
-                                        <controls:SettingsCard x:Uid="Settings_ExtensionPage_GlobalHotkey_SettingsCard" HeaderIcon="{ui:FontIcon Glyph=&#xEDA7;}">
-                                            <cpcontrols:ShortcutControl HotkeySettings="{x:Bind Hotkey, Mode=TwoWay}" />
-                                        </controls:SettingsCard>
-
-                                        <controls:SettingsCard x:Uid="Settings_ExtensionPage_Alias_SettingsCard" HeaderIcon="{ui:FontIcon Glyph=&#xE8AC;}">
-                                            <StackPanel Orientation="Vertical">
-                                                <TextBox Text="{x:Bind AliasText, Mode=TwoWay}" />
-                                                <ToggleSwitch
-                                                    IsEnabled="{x:Bind AliasText, Converter={StaticResource StringEmptyToBoolConverter}, Mode=OneWay}"
-                                                    IsOn="{x:Bind IsDirectAlias, Mode=TwoWay}"
-                                                    OffContent="Indirect"
-                                                    OnContent="Direct" />
-                                            </StackPanel>
-                                        </controls:SettingsCard>
-
-                                    </controls:SettingsExpander.Items>
-                                </controls:SettingsExpander>
-                            </DataTemplate>
-                        </ItemsRepeater.ItemTemplate>
-                    </ItemsRepeater>
->>>>>>> 53003b99
-
-
                         <ToggleSwitch IsOn="{x:Bind ViewModel.IsEnabled, Mode=TwoWay}" />
-
                     </controls:SettingsCard>
 
-<<<<<<< HEAD
                     <controls:SwitchPresenter
                         HorizontalAlignment="Stretch"
                         TargetType="x:Boolean"
@@ -138,17 +86,11 @@
                                                 <!--  Content goes here  -->
 
                                                 <controls:SettingsExpander.Items>
-                                                    <controls:SettingsCard
-                                                        Description="Directly open Command Palette to this command"
-                                                        Header="Global hotkey"
-                                                        HeaderIcon="{ui:FontIcon Glyph=&#xEDA7;}">
+                                                    <controls:SettingsCard x:Uid="Settings_ExtensionPage_GlobalHotkey_SettingsCard" HeaderIcon="{ui:FontIcon Glyph=&#xEDA7;}">
                                                         <cpcontrols:ShortcutControl HotkeySettings="{x:Bind Hotkey, Mode=TwoWay}" />
                                                     </controls:SettingsCard>
 
-                                                    <controls:SettingsCard
-                                                        Description="Typing this alias will navigate to this command. Direct aliases navigate as soon as you type the alias. Indirect aliases navigate after typing a trailing space"
-                                                        Header="Alias"
-                                                        HeaderIcon="{ui:FontIcon Glyph=&#xE8AC;}">
+                                                    <controls:SettingsCard x:Uid="Settings_ExtensionPage_Alias_SettingsCard" HeaderIcon="{ui:FontIcon Glyph=&#xE8AC;}">
                                                         <StackPanel Orientation="Vertical">
                                                             <TextBox Text="{x:Bind AliasText, Mode=TwoWay}" />
                                                             <ToggleSwitch
@@ -204,13 +146,8 @@
                         x:Uid="ExtensionAboutHeader"
                         Style="{StaticResource SettingsSectionHeaderTextBlockStyle}"
                         Visibility="{x:Bind ViewModel.IsFromExtension, Mode=OneWay, Converter={StaticResource BoolToInvertedVisibilityConverter}}" />
-                    <controls:SettingsCard
-                        Description="These commands are built-in to the Windows Command Palette"
-                        Header="Built-in"
-                        Visibility="{x:Bind ViewModel.IsFromExtension, Mode=OneWay, Converter={StaticResource BoolToInvertedVisibilityConverter}}" />
-=======
                     <controls:SettingsCard x:Uid="Settings_ExtensionPage_Builtin_SettingsCard" Visibility="{x:Bind ViewModel.IsFromExtension, Mode=OneWay, Converter={StaticResource BoolToInvertedVisibilityConverter}}" />
->>>>>>> 53003b99
+
 
                 </StackPanel>
             </Grid>
