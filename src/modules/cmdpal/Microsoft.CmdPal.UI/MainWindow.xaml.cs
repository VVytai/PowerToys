// Copyright (c) Microsoft Corporation
// The Microsoft Corporation licenses this file to you under the MIT license.
// See the LICENSE file in the project root for more information.

using System.Runtime.InteropServices;
using CmdPalKeyboardService;
using CommunityToolkit.Mvvm.Messaging;
using Microsoft.CmdPal.Common.Helpers;
using Microsoft.CmdPal.Common.Messages;
using Microsoft.CmdPal.Common.Services;
using Microsoft.CmdPal.UI.Events;
using Microsoft.CmdPal.UI.Helpers;
using Microsoft.CmdPal.UI.ViewModels;
using Microsoft.CmdPal.UI.ViewModels.Messages;
using Microsoft.Extensions.DependencyInjection;
using Microsoft.PowerToys.Telemetry;
using Microsoft.UI.Composition;
using Microsoft.UI.Composition.SystemBackdrops;
using Microsoft.UI.Input;
using Microsoft.UI.Windowing;
using Microsoft.UI.Xaml;
using Microsoft.Windows.AppLifecycle;
using Windows.ApplicationModel.Activation;
using Windows.Foundation;
using Windows.Graphics;
using Windows.UI;
using Windows.UI.WindowManagement;
using Windows.Win32;
using Windows.Win32.Foundation;
using Windows.Win32.Graphics.Dwm;
using Windows.Win32.UI.Input.KeyboardAndMouse;
using Windows.Win32.UI.WindowsAndMessaging;
using WinRT;
using WinUIEx;
using RS_ = Microsoft.CmdPal.UI.Helpers.ResourceLoaderInstance;

namespace Microsoft.CmdPal.UI;

public sealed partial class MainWindow : WindowEx,
    IRecipient<DismissMessage>,
    IRecipient<ShowWindowMessage>,
    IRecipient<HideWindowMessage>,
    IRecipient<QuitMessage>
{
    private readonly HWND _hwnd;
    private readonly WNDPROC? _hotkeyWndProc;
    private readonly WNDPROC? _originalWndProc;
    private readonly List<TopLevelHotkey> _hotkeys = [];
    private readonly KeyboardListener _keyboardListener;
    private bool _ignoreHotKeyWhenFullScreen = true;

    private DesktopAcrylicController? _acrylicController;
    private SystemBackdropConfiguration? _configurationSource;

    public MainWindow()
    {
        InitializeComponent();

        _hwnd = new HWND(WinRT.Interop.WindowNative.GetWindowHandle(this).ToInt32());

        unsafe
        {
            CommandPaletteHost.SetHostHwnd((ulong)_hwnd.Value);
        }

        _keyboardListener = new KeyboardListener();
        _keyboardListener.Start();

        _keyboardListener.SetProcessCommand(new CmdPalKeyboardService.ProcessCommand(HandleSummon));

        this.SetIcon();
        AppWindow.Title = RS_.GetString("AppName");
        PositionCentered();
        SetAcrylic();

        WeakReferenceMessenger.Default.Register<DismissMessage>(this);
        WeakReferenceMessenger.Default.Register<QuitMessage>(this);
        WeakReferenceMessenger.Default.Register<ShowWindowMessage>(this);
        WeakReferenceMessenger.Default.Register<HideWindowMessage>(this);

        // Hide our titlebar.
        // We need to both ExtendsContentIntoTitleBar, then set the height to Collapsed
        // to hide the old caption buttons. Then, in UpdateRegionsForCustomTitleBar,
        // we'll make the top drag-able again. (after our content loads)
        ExtendsContentIntoTitleBar = true;
        AppWindow.TitleBar.PreferredHeightOption = TitleBarHeightOption.Collapsed;
        SizeChanged += WindowSizeChanged;
        RootShellPage.Loaded += RootShellPage_Loaded;

        // LOAD BEARING: If you don't stick the pointer to HotKeyPrc into a
        // member (and instead like, use a local), then the pointer we marshal
        // into the WindowLongPtr will be useless after we leave this function,
        // and our **WindProc will explode**.
        _hotkeyWndProc = HotKeyPrc;
        var hotKeyPrcPointer = Marshal.GetFunctionPointerForDelegate(_hotkeyWndProc);
        _originalWndProc = Marshal.GetDelegateForFunctionPointer<WNDPROC>(PInvoke.SetWindowLongPtr(_hwnd, WINDOW_LONG_PTR_INDEX.GWL_WNDPROC, hotKeyPrcPointer));

        // Load our settings, and then also wire up a settings changed handler
        HotReloadSettings();
        App.Current.Services.GetService<SettingsModel>()!.SettingsChanged += SettingsChangedHandler;

        // Make sure that we update the acrylic theme when the OS theme changes
        RootShellPage.ActualThemeChanged += (s, e) => UpdateAcrylic();

        // Hardcoding event name to avoid bringing in the PowerToys.interop dependency. Event name must match CMDPAL_SHOW_EVENT from shared_constants.h
        NativeEventWaiter.WaitForEventLoop("Local\\PowerToysCmdPal-ShowEvent-62336fcd-8611-4023-9b30-091a6af4cc5a", () =>
        {
            Summon(string.Empty);
        });
    }

    private void SettingsChangedHandler(SettingsModel sender, object? args) => HotReloadSettings();

    private void RootShellPage_Loaded(object sender, RoutedEventArgs e) =>

        // Now that our content has loaded, we can update our draggable regions
        UpdateRegionsForCustomTitleBar();

    private void WindowSizeChanged(object sender, WindowSizeChangedEventArgs args) => UpdateRegionsForCustomTitleBar();

    private void PositionCentered()
    {
        var displayArea = DisplayArea.GetFromWindowId(AppWindow.Id, DisplayAreaFallback.Nearest);
        PositionCentered(displayArea);
    }

    private void PositionCentered(DisplayArea displayArea)
    {
        if (displayArea is not null)
        {
            var centeredPosition = AppWindow.Position;
            centeredPosition.X = (displayArea.WorkArea.Width - AppWindow.Size.Width) / 2;
            centeredPosition.Y = (displayArea.WorkArea.Height - AppWindow.Size.Height) / 2;

            centeredPosition.X += displayArea.WorkArea.X;
            centeredPosition.Y += displayArea.WorkArea.Y;
            AppWindow.Move(centeredPosition);
        }
    }

    private void HotReloadSettings()
    {
        var settings = App.Current.Services.GetService<SettingsModel>()!;

        SetupHotkey(settings);
        App.Current.Services.GetService<TrayIconService>()!.SetupTrayIcon(settings.ShowSystemTrayIcon);

        _ignoreHotKeyWhenFullScreen = settings.IgnoreShortcutWhenFullscreen;

        // This will prevent our window from appearing in alt+tab or the taskbar.
        // You'll _need_ to use the hotkey to summon it.
        AppWindow.IsShownInSwitchers = System.Diagnostics.Debugger.IsAttached;
    }

    // We want to use DesktopAcrylicKind.Thin and custom colors as this is the default material
    // other Shell surfaces are using, this cannot be set in XAML however.
    private void SetAcrylic()
    {
        if (DesktopAcrylicController.IsSupported())
        {
            // Hooking up the policy object.
            _configurationSource = new SystemBackdropConfiguration
            {
                // Initial configuration state.
                IsInputActive = true,
            };
            UpdateAcrylic();
        }
    }

    private void UpdateAcrylic()
    {
        _acrylicController = GetAcrylicConfig(Content);

        // Enable the system backdrop.
        // Note: Be sure to have "using WinRT;" to support the Window.As<...>() call.
        _acrylicController.AddSystemBackdropTarget(this.As<ICompositionSupportsSystemBackdrop>());
        _acrylicController.SetSystemBackdropConfiguration(_configurationSource);
    }

    private static DesktopAcrylicController GetAcrylicConfig(UIElement content)
    {
        var feContent = content as FrameworkElement;

        return feContent?.ActualTheme == ElementTheme.Light
            ? new DesktopAcrylicController()
            {
                Kind = DesktopAcrylicKind.Thin,
                TintColor = Color.FromArgb(255, 243, 243, 243),
                LuminosityOpacity = 0.90f,
                TintOpacity = 0.0f,
                FallbackColor = Color.FromArgb(255, 238, 238, 238),
            }
            : new DesktopAcrylicController()
            {
                Kind = DesktopAcrylicKind.Thin,
                TintColor = Color.FromArgb(255, 32, 32, 32),
                LuminosityOpacity = 0.96f,
                TintOpacity = 0.5f,
                FallbackColor = Color.FromArgb(255, 28, 28, 28),
            };
    }

    private void ShowHwnd(IntPtr hwndValue, MonitorBehavior target)
    {
        var hwnd = new HWND(hwndValue != 0 ? hwndValue : _hwnd);

        // Make sure our HWND is cloaked before any possible window manipulations
        Cloak();

        // Remember, IsIconic == "minimized", which is entirely different state
        // from "show/hide"
        // If we're currently minimized, restore us first, before we reveal
        // our window. Otherwise we'd just be showing a minimized window -
        // which would remain not visible to the user.
        if (PInvoke.IsIconic(hwnd))
        {
            PInvoke.ShowWindow(hwnd, SHOW_WINDOW_CMD.SW_RESTORE);
        }

        var display = GetScreen(hwnd, target);
        PositionCentered(display);

        // Just to be sure, SHOW our hwnd.
        PInvoke.ShowWindow(hwnd, SHOW_WINDOW_CMD.SW_SHOW);

        // Once we're done, uncloak to avoid all animations
        Uncloak();

        PInvoke.SetForegroundWindow(hwnd);
        PInvoke.SetActiveWindow(hwnd);
    }

    private DisplayArea GetScreen(HWND currentHwnd, MonitorBehavior target)
    {
        // Leaving a note here, in case we ever need it:
        // https://github.com/microsoft/microsoft-ui-xaml/issues/6454
        // If we need to ever FindAll, we'll need to iterate manually
        var displayAreas = Microsoft.UI.Windowing.DisplayArea.FindAll();
        switch (target)
        {
            case MonitorBehavior.InPlace:
                if (PInvoke.GetWindowRect(currentHwnd, out var bounds))
                {
                    RectInt32 converted = new(bounds.X, bounds.Y, bounds.Width, bounds.Height);
                    return DisplayArea.GetFromRect(converted, DisplayAreaFallback.Nearest);
                }

                break;

            case MonitorBehavior.ToFocusedWindow:
                var foregroundWindowHandle = PInvoke.GetForegroundWindow();
                if (foregroundWindowHandle != IntPtr.Zero)
                {
                    if (PInvoke.GetWindowRect(foregroundWindowHandle, out var fgBounds))
                    {
                        RectInt32 converted = new(fgBounds.X, fgBounds.Y, fgBounds.Width, fgBounds.Height);
                        return DisplayArea.GetFromRect(converted, DisplayAreaFallback.Nearest);
                    }
                }

                break;

            case MonitorBehavior.ToPrimary:
                return DisplayArea.Primary;

            case MonitorBehavior.ToMouse:
            default:
                if (PInvoke.GetCursorPos(out var cursorPos))
                {
                    return DisplayArea.GetFromPoint(new PointInt32(cursorPos.X, cursorPos.Y), DisplayAreaFallback.Nearest);
                }

                break;
        }

        return DisplayArea.Primary;
    }

    public void Receive(ShowWindowMessage message)
    {
        var settings = App.Current.Services.GetService<SettingsModel>()!;

        ShowHwnd(message.Hwnd, settings.SummonOn);
    }

    public void Receive(HideWindowMessage message)
    {
        // This might come in off the UI thread. Make sure to hop back.
        DispatcherQueue.TryEnqueue(() =>
        {
            HideWindow();
        });
    }

    public void Receive(QuitMessage message) =>

        // This might come in on a background thread
        DispatcherQueue.TryEnqueue(() => Close());

    public void Receive(DismissMessage message) =>
        HideWindow();

    private void HideWindow()
    {
        // Cloak our HWND to avoid all animations.
        Cloak();

        // Then hide our HWND, to make sure that the OS gives the FG / focus back to another app
        // (there's no way for us to guess what the right hwnd might be, only the OS can do it right)
<<<<<<< HEAD
        this.Hide();
=======
        PInvoke.ShowWindow(_hwnd, SHOW_WINDOW_CMD.SW_HIDE);
>>>>>>> cfcaafca

        // TRICKY: show our HWND again. This will trick XAML into painting our
        // HWND again, so that we avoid the "flicker" caused by a WinUI3 app
        // window being first shown
<<<<<<< HEAD
        this.Show();
=======
        // SW_SHOWNA will prevent us for trying to fight the focus back
        PInvoke.ShowWindow(_hwnd, SHOW_WINDOW_CMD.SW_SHOWNA);
>>>>>>> cfcaafca

        // Intentionally leave the window cloaked. So our window is "visible",
        // but also cloaked, so you can't see it.
    }

    private void Cloak()
    {
        unsafe
        {
            BOOL value = true;
            PInvoke.DwmSetWindowAttribute(_hwnd, DWMWINDOWATTRIBUTE.DWMWA_CLOAK, &value, (uint)sizeof(BOOL));
        }
    }

    private void Uncloak()
    {
        unsafe
        {
            BOOL value = false;
            PInvoke.DwmSetWindowAttribute(_hwnd, DWMWINDOWATTRIBUTE.DWMWA_CLOAK, &value, (uint)sizeof(BOOL));
        }
    }

    internal void MainWindow_Closed(object sender, WindowEventArgs args)
    {
        var serviceProvider = App.Current.Services;
        var extensionService = serviceProvider.GetService<IExtensionService>()!;
        extensionService.SignalStopExtensionsAsync();

        App.Current.Services.GetService<TrayIconService>()!.Destroy();

        // WinUI bug is causing a crash on shutdown when FailFastOnErrors is set to true (#51773592).
        // Workaround by turning it off before shutdown.
        App.Current.DebugSettings.FailFastOnErrors = false;
        DisposeAcrylic();

        _keyboardListener.Stop();
        Environment.Exit(0);
    }

    private void DisposeAcrylic()
    {
        if (_acrylicController != null)
        {
            _acrylicController.Dispose();
            _acrylicController = null!;
            _configurationSource = null!;
        }
    }

    // Updates our window s.t. the top of the window is draggable.
    private void UpdateRegionsForCustomTitleBar()
    {
        // Specify the interactive regions of the title bar.
        var scaleAdjustment = RootShellPage.XamlRoot.RasterizationScale;

        // Get the rectangle around our XAML content. We're going to mark this
        // rectangle as "Passthrough", so that the normal window operations
        // (resizing, dragging) don't apply in this space.
        var transform = RootShellPage.TransformToVisual(null);

        // Reserve 16px of space at the top for dragging.
        var topHeight = 16;
        var bounds = transform.TransformBounds(new Rect(
            0,
            topHeight,
            RootShellPage.ActualWidth,
            RootShellPage.ActualHeight));
        var contentRect = GetRect(bounds, scaleAdjustment);
        var rectArray = new RectInt32[] { contentRect };
        var nonClientInputSrc = InputNonClientPointerSource.GetForWindowId(this.AppWindow.Id);
        nonClientInputSrc.SetRegionRects(NonClientRegionKind.Passthrough, rectArray);

        // Add a drag-able region on top
        var w = RootShellPage.ActualWidth;
        _ = RootShellPage.ActualHeight;
        var dragSides = new RectInt32[]
        {
            GetRect(new Rect(0, 0, w, topHeight), scaleAdjustment), // the top, {topHeight=16} tall
        };
        nonClientInputSrc.SetRegionRects(NonClientRegionKind.Caption, dragSides);
    }

    private static RectInt32 GetRect(Rect bounds, double scale)
    {
        return new RectInt32(
            _X: (int)Math.Round(bounds.X * scale),
            _Y: (int)Math.Round(bounds.Y * scale),
            _Width: (int)Math.Round(bounds.Width * scale),
            _Height: (int)Math.Round(bounds.Height * scale));
    }

    internal void MainWindow_Activated(object sender, WindowActivatedEventArgs args)
    {
        if (args.WindowActivationState == WindowActivationState.Deactivated)
        {
            // If there's a debugger attached...
            if (System.Diagnostics.Debugger.IsAttached)
            {
                // ... then don't hide the window when it loses focus.
                return;
            }

            // Are we disabled? If we are, then we don't want to dismiss on focus lost.
            // This can happen if an extension wanted to show a modal dialog on top of our
            // window i.e. in the case of an MSAL auth window.
            if (PInvoke.IsWindowEnabled(_hwnd) == 0)
            {
                return;
            }

            // This will DWM cloak our window:
            HideWindow();

            PowerToysTelemetry.Log.WriteEvent(new CmdPalDismissedOnLostFocus());
        }

        if (_configurationSource != null)
        {
            _configurationSource.IsInputActive = args.WindowActivationState != WindowActivationState.Deactivated;
        }
    }

    public void HandleLaunch(AppActivationArguments? activatedEventArgs)
    {
        if (activatedEventArgs == null)
        {
            Summon(string.Empty);
            return;
        }

        if (activatedEventArgs.Kind == Microsoft.Windows.AppLifecycle.ExtendedActivationKind.Protocol)
        {
            if (activatedEventArgs.Data is IProtocolActivatedEventArgs protocolArgs)
            {
                if (protocolArgs.Uri.ToString() is string uri)
                {
                    // was the URI "x-cmdpal://background" ?
                    if (uri.StartsWith("x-cmdpal://background", StringComparison.OrdinalIgnoreCase))
                    {
                        // we're running, we don't want to activate our window. bail
                        return;
                    }
                    else if (uri.StartsWith("x-cmdpal://settings", StringComparison.OrdinalIgnoreCase))
                    {
                        WeakReferenceMessenger.Default.Send<OpenSettingsMessage>(new());
                        return;
                    }
                }

                return;
            }
        }

        Activate();
    }

    public void Summon(string commandId) =>

        // The actual showing and hiding of the window will be done by the
        // ShellPage. This is because we don't want to show the window if the
        // user bound a hotkey to just an invokable command, which we can't
        // know till the message is being handled.
        WeakReferenceMessenger.Default.Send<HotkeySummonMessage>(new(commandId, _hwnd));

    private void UnregisterHotkeys()
    {
        _keyboardListener.ClearHotkeys();

        while (_hotkeys.Count > 0)
        {
            PInvoke.UnregisterHotKey(_hwnd, _hotkeys.Count - 1);
            _hotkeys.RemoveAt(_hotkeys.Count - 1);
        }
    }

    private void SetupHotkey(SettingsModel settings)
    {
        UnregisterHotkeys();

        var globalHotkey = settings.Hotkey;
        if (globalHotkey != null)
        {
            if (settings.UseLowLevelGlobalHotkey)
            {
                _keyboardListener.SetHotkeyAction(globalHotkey.Win, globalHotkey.Ctrl, globalHotkey.Shift, globalHotkey.Alt, (byte)globalHotkey.Code, string.Empty);

                _hotkeys.Add(new(globalHotkey, string.Empty));
            }
            else
            {
                var vk = globalHotkey.Code;
                var modifiers =
                                (globalHotkey.Alt ? HOT_KEY_MODIFIERS.MOD_ALT : 0) |
                                (globalHotkey.Ctrl ? HOT_KEY_MODIFIERS.MOD_CONTROL : 0) |
                                (globalHotkey.Shift ? HOT_KEY_MODIFIERS.MOD_SHIFT : 0) |
                                (globalHotkey.Win ? HOT_KEY_MODIFIERS.MOD_WIN : 0)
                                ;

                var success = PInvoke.RegisterHotKey(_hwnd, _hotkeys.Count, modifiers, (uint)vk);
                if (success)
                {
                    _hotkeys.Add(new(globalHotkey, string.Empty));
                }
            }
        }

        foreach (var commandHotkey in settings.CommandHotkeys)
        {
            var key = commandHotkey.Hotkey;

            if (key != null)
            {
                if (settings.UseLowLevelGlobalHotkey)
                {
                    _keyboardListener.SetHotkeyAction(key.Win, key.Ctrl, key.Shift, key.Alt, (byte)key.Code, commandHotkey.CommandId);

                    _hotkeys.Add(new(globalHotkey, string.Empty));
                }
                else
                {
                    var vk = key.Code;
                    var modifiers =
                        (key.Alt ? HOT_KEY_MODIFIERS.MOD_ALT : 0) |
                        (key.Ctrl ? HOT_KEY_MODIFIERS.MOD_CONTROL : 0) |
                        (key.Shift ? HOT_KEY_MODIFIERS.MOD_SHIFT : 0) |
                        (key.Win ? HOT_KEY_MODIFIERS.MOD_WIN : 0)
                        ;

                    var success = PInvoke.RegisterHotKey(_hwnd, _hotkeys.Count, modifiers, (uint)vk);
                    if (success)
                    {
                        _hotkeys.Add(commandHotkey);
                    }
                }
            }
        }
    }

    private void HandleSummon(string commandId)
    {
        var isRootHotkey = string.IsNullOrEmpty(commandId);
        PowerToysTelemetry.Log.WriteEvent(new CmdPalHotkeySummoned(isRootHotkey));

        var isVisible = this.Visible;

        unsafe
        {
            // We need to check if our window is cloaked or not. A cloaked window is still
            // technically visible, because SHOW/HIDE != iconic (minimized) != cloaked
            // (these are all separate states)
            long attr = 0;
            PInvoke.DwmGetWindowAttribute(_hwnd, DWMWINDOWATTRIBUTE.DWMWA_CLOAKED, &attr, sizeof(long));
            if (attr == 1 /* DWM_CLOAKED_APP */)
            {
                isVisible = false;
            }
        }

        // Note to future us: the wParam will have the index of the hotkey we registered.
        // We can use that in the future to differentiate the hotkeys we've pressed
        // so that we can bind hotkeys to individual commands
        if (!isVisible || !isRootHotkey)
        {
            Activate();

            Summon(commandId);
        }
        else if (isRootHotkey)
        {
            // If there's a debugger attached...
            if (System.Diagnostics.Debugger.IsAttached)
            {
                // ... then manually hide our window. When debugged, we won't get the cool cloaking,
                // but that's the price to pay for having the HWND not light-dismiss while we're debugging.
<<<<<<< HEAD
                // PInvoke.ShowWindow(_hwnd, SHOW_WINDOW_CMD.SW_HIDE);
                Cloak();
                this.Hide();

                // Uncloak();
=======
                Cloak();
                this.Hide();

>>>>>>> cfcaafca
                return;
            }

            HideWindow();
        }
    }

    private LRESULT HotKeyPrc(
        HWND hwnd,
        uint uMsg,
        WPARAM wParam,
        LPARAM lParam)
    {
        switch (uMsg)
        {
            // Prevent the window from maximizing when double-clicking the title bar area
            case PInvoke.WM_NCLBUTTONDBLCLK:
                return (LRESULT)IntPtr.Zero;
            case PInvoke.WM_HOTKEY:
                {
                    var hotkeyIndex = (int)wParam.Value;
                    if (hotkeyIndex < _hotkeys.Count)
                    {
                        if (_ignoreHotKeyWhenFullScreen)
                        {
                            // If we're in full screen mode, ignore the hotkey
                            if (WindowHelper.IsWindowFullscreen())
                            {
                                return (LRESULT)IntPtr.Zero;
                            }
                        }

                        var hotkey = _hotkeys[hotkeyIndex];
                        HandleSummon(hotkey.CommandId);
                    }

                    return (LRESULT)IntPtr.Zero;
                }
        }

        return PInvoke.CallWindowProc(_originalWndProc, hwnd, uMsg, wParam, lParam);
    }
}<|MERGE_RESOLUTION|>--- conflicted
+++ resolved
@@ -308,21 +308,13 @@
 
         // Then hide our HWND, to make sure that the OS gives the FG / focus back to another app
         // (there's no way for us to guess what the right hwnd might be, only the OS can do it right)
-<<<<<<< HEAD
-        this.Hide();
-=======
         PInvoke.ShowWindow(_hwnd, SHOW_WINDOW_CMD.SW_HIDE);
->>>>>>> cfcaafca
 
         // TRICKY: show our HWND again. This will trick XAML into painting our
         // HWND again, so that we avoid the "flicker" caused by a WinUI3 app
         // window being first shown
-<<<<<<< HEAD
-        this.Show();
-=======
         // SW_SHOWNA will prevent us for trying to fight the focus back
         PInvoke.ShowWindow(_hwnd, SHOW_WINDOW_CMD.SW_SHOWNA);
->>>>>>> cfcaafca
 
         // Intentionally leave the window cloaked. So our window is "visible",
         // but also cloaked, so you can't see it.
@@ -598,17 +590,9 @@
             {
                 // ... then manually hide our window. When debugged, we won't get the cool cloaking,
                 // but that's the price to pay for having the HWND not light-dismiss while we're debugging.
-<<<<<<< HEAD
-                // PInvoke.ShowWindow(_hwnd, SHOW_WINDOW_CMD.SW_HIDE);
                 Cloak();
                 this.Hide();
 
-                // Uncloak();
-=======
-                Cloak();
-                this.Hide();
-
->>>>>>> cfcaafca
                 return;
             }
 
