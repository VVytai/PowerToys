--- conflicted
+++ resolved
@@ -11,13 +11,8 @@
     xmlns:help="using:Microsoft.CmdPal.UI.Helpers"
     xmlns:mc="http://schemas.openxmlformats.org/markup-compatibility/2006"
     xmlns:ui="using:CommunityToolkit.WinUI"
-<<<<<<< HEAD
-    xmlns:coreViewmodels="using:Microsoft.CmdPal.Core.ViewModels"
-    xmlns:viewmodels="using:Microsoft.CmdPal.UI.ViewModels"
+    xmlns:viewModels="using:Microsoft.CmdPal.UI.ViewModels"
     xmlns:coreViewModels="using:Microsoft.CmdPal.Core.ViewModels"
-=======
-    xmlns:viewModels="using:Microsoft.CmdPal.UI.ViewModels"
->>>>>>> b290b9b1
     Background="Transparent"
     mc:Ignorable="d">
 
@@ -49,75 +44,12 @@
                 </Style.Setters>
             </Style>
 
-<<<<<<< HEAD
-            <!--  Template for context items in the context item menu  -->
-            <DataTemplate x:Key="DefaultContextMenuViewModelTemplate" x:DataType="coreViewmodels:CommandContextItemViewModel">
-                <Grid AutomationProperties.Name="{x:Bind Title, Mode=OneWay}">
-                    <Grid.ColumnDefinitions>
-                        <ColumnDefinition Width="32" />
-                        <ColumnDefinition Width="*" />
-                        <ColumnDefinition Width="Auto" />
-                    </Grid.ColumnDefinitions>
-                    <cpcontrols:IconBox
-                        Width="16"
-                        Height="16"
-                        Margin="4,0,0,0"
-                        HorizontalAlignment="Left"
-                        SourceKey="{x:Bind Icon, Mode=OneWay}"
-                        SourceRequested="{x:Bind help:IconCacheProvider.SourceRequested}" />
-                    <TextBlock
-                        Grid.Column="1"
-                        VerticalAlignment="Center"
-                        Text="{x:Bind Title, Mode=OneWay}" />
-                    <TextBlock
-                        Grid.Column="2"
-                        Margin="16,0,0,0"
-                        HorizontalAlignment="Right"
-                        VerticalAlignment="Center"
-                        Foreground="{ThemeResource MenuFlyoutItemKeyboardAcceleratorTextForeground}"
-                        Style="{StaticResource CaptionTextBlockStyle}"
-                        Text="{x:Bind RequestedShortcut, Mode=OneWay, Converter={StaticResource KeyChordToStringConverter}}" />
-                </Grid>
-            </DataTemplate>
-
-            <!--  Template for context items flagged as critical  -->
-            <DataTemplate x:Key="CriticalContextMenuViewModelTemplate" x:DataType="coreViewmodels:CommandContextItemViewModel">
-                <Grid AutomationProperties.Name="{x:Bind Title, Mode=OneWay}">
-                    <Grid.ColumnDefinitions>
-                        <ColumnDefinition Width="32" />
-                        <ColumnDefinition Width="*" />
-                        <ColumnDefinition Width="Auto" />
-                    </Grid.ColumnDefinitions>
-                    <cpcontrols:IconBox
-                        Width="16"
-                        Height="16"
-                        Margin="4,0,0,0"
-                        HorizontalAlignment="Left"
-                        Foreground="{ThemeResource SystemFillColorCriticalBrush}"
-                        SourceKey="{x:Bind Icon, Mode=OneWay}"
-                        SourceRequested="{x:Bind help:IconCacheProvider.SourceRequested}" />
-                    <TextBlock
-                        Grid.Column="1"
-                        VerticalAlignment="Center"
-                        Style="{StaticResource ContextItemTitleTextBlockCriticalStyle}"
-                        Text="{x:Bind Title, Mode=OneWay}" />
-                    <TextBlock
-                        Grid.Column="2"
-                        Margin="16,0,0,0"
-                        HorizontalAlignment="Right"
-                        VerticalAlignment="Center"
-                        Style="{StaticResource ContextItemCaptionTextBlockCriticalStyle}"
-                        Text="{x:Bind RequestedShortcut, Mode=OneWay, Converter={StaticResource KeyChordToStringConverter}}" />
-                </Grid>
-            </DataTemplate>
-=======
             <Flyout
                 x:Name="ContextMenuFlyout"
                 FlyoutPresenterStyle="{StaticResource ContextMenuFlyoutStyle}"
                 Opened="ContextMenuFlyout_Opened">
                 <cpcontrols:ContextMenu x:Name="ContextControl" />
             </Flyout>
->>>>>>> b290b9b1
 
             <Style x:Key="HotkeyStyle" TargetType="Border">
                 <Style.Setters>
@@ -156,11 +88,7 @@
                         ItemsSource="{x:Bind CurrentPageViewModel.StatusMessages, Mode=OneWay}"
                         Layout="{StaticResource VerticalStackLayout}">
                         <ItemsRepeater.ItemTemplate>
-<<<<<<< HEAD
                             <DataTemplate x:DataType="coreViewModels:StatusMessageViewModel">
-=======
-                            <DataTemplate x:DataType="viewModels:StatusMessageViewModel">
->>>>>>> b290b9b1
                                 <StackPanel
                                     Grid.Row="0"
                                     Margin="0"
