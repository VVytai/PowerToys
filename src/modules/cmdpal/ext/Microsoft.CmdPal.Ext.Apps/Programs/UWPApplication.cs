--- conflicted
+++ resolved
@@ -95,11 +95,7 @@
 
         commands.Add(
             new CommandContextItem(
-<<<<<<< HEAD
                 new CopyPathCommand(Location))
-=======
-                new CopyTextCommand(Location) { Name = Resources.copy_path })
->>>>>>> 7d8f64cf
             {
                 RequestedShortcut = KeyChords.CopyFilePath,
             });
