﻿// Copyright (c) Microsoft Corporation
// The Microsoft Corporation licenses this file to you under the MIT license.
// See the LICENSE file in the project root for more information.

using System;
using System.IO;
using System.Threading;
using System.Threading.Tasks;
using Microsoft.CmdPal.Ext.Shell.Helpers;
using Microsoft.CmdPal.Ext.Shell.Pages;
using Microsoft.CmdPal.Ext.Shell.Properties;
using Microsoft.CommandPalette.Extensions.Toolkit;

namespace Microsoft.CmdPal.Ext.Shell;

internal sealed partial class FallbackExecuteItem : FallbackCommandItem, IDisposable
{
    private CancellationTokenSource? _cancellationTokenSource;
    private Task? _currentUpdateTask;

    public FallbackExecuteItem(SettingsManager settings)
<<<<<<< HEAD
        : base(new NoOpCommand(), Resources.shell_command_display_title)
=======
        : base(
            new ExecuteItem(string.Empty, settings) { Id = "com.microsoft.run.fallback" },
            Resources.shell_command_display_title)
>>>>>>> 53bb4714
    {
        Title = string.Empty;
        Icon = Icons.RunV2;
    }

    public override void UpdateQuery(string query)
    {
        // Cancel any ongoing query processing
        _cancellationTokenSource?.Cancel();

        _cancellationTokenSource = new CancellationTokenSource();
        var cancellationToken = _cancellationTokenSource.Token;

        try
        {
            // Save the latest update task
            _currentUpdateTask = DoUpdateQueryAsync(query, cancellationToken);
        }
        catch (OperationCanceledException)
        {
            // DO NOTHING HERE
            return;
        }
        catch (Exception)
        {
            // Handle other exceptions
            return;
        }

        // Await the task to ensure only the latest one gets processed
        _ = ProcessUpdateResultsAsync(_currentUpdateTask);
    }

    private async Task ProcessUpdateResultsAsync(Task updateTask)
    {
        try
        {
            await updateTask;
        }
        catch (OperationCanceledException)
        {
            // Handle cancellation gracefully
        }
        catch (Exception)
        {
            // Handle other exceptions
        }
    }

    private async Task DoUpdateQueryAsync(string query, CancellationToken cancellationToken)
    {
        // Check for cancellation at the start
        cancellationToken.ThrowIfCancellationRequested();

        var searchText = query.Trim();
        var expanded = Environment.ExpandEnvironmentVariables(searchText);
        searchText = expanded;
        if (string.IsNullOrEmpty(searchText) || string.IsNullOrWhiteSpace(searchText))
        {
            Command = null;
            Title = string.Empty;
            return;
        }

        ShellListPage.ParseExecutableAndArgs(searchText, out var exe, out var args);

        // Check for cancellation before file system operations
        cancellationToken.ThrowIfCancellationRequested();

        var exeExists = false;
        var fullExePath = string.Empty;
        var pathIsDir = false;

        try
        {
            // Create a timeout for file system operations (200ms)
            using var timeoutCts = new CancellationTokenSource(TimeSpan.FromMilliseconds(200));
            using var combinedCts = CancellationTokenSource.CreateLinkedTokenSource(cancellationToken, timeoutCts.Token);
            var timeoutToken = combinedCts.Token;

            // Use Task.Run with timeout for file system operations
            var fileSystemTask = Task.Run(
                () =>
                {
                    exeExists = ShellListPageHelpers.FileExistInPath(exe, out fullExePath);
                    pathIsDir = Directory.Exists(exe);
                },
                CancellationToken.None);

            // Wait for either completion or timeout
            await fileSystemTask.WaitAsync(timeoutToken);
        }
        catch (OperationCanceledException) when (cancellationToken.IsCancellationRequested)
        {
            // Main cancellation token was cancelled, re-throw
            throw;
        }
        catch (TimeoutException)
        {
            // Timeout occurred - use defaults
            return;
        }
        catch (OperationCanceledException)
        {
            // Timeout occurred (from WaitAsync) - use defaults
            return;
        }
        catch (Exception)
        {
            // Handle any other exceptions that might bubble up
            return;
        }

        // Check for cancellation before updating UI properties
        cancellationToken.ThrowIfCancellationRequested();

        if (exeExists)
        {
            // TODO we need to probably get rid of the settings for this provider entirely
            var exeItem = ShellListPage.CreateExeItem(exe, args, fullExePath);
            Title = exeItem.Title;
            Subtitle = exeItem.Subtitle;
            Icon = exeItem.Icon;
            Command = exeItem.Command;
            MoreCommands = exeItem.MoreCommands;
        }
        else if (pathIsDir)
        {
            var pathItem = new PathListItem(exe, query);
            Title = pathItem.Title;
            Subtitle = pathItem.Subtitle;
            Icon = pathItem.Icon;
            Command = pathItem.Command;
            MoreCommands = pathItem.MoreCommands;
        }
        else if (System.Uri.TryCreate(searchText, UriKind.Absolute, out var uri))
        {
            Command = new OpenUrlCommand(searchText) { Result = CommandResult.Dismiss() };
            Title = searchText;
        }
        else
        {
            Command = null;
            Title = string.Empty;
        }

        // Final cancellation check
        cancellationToken.ThrowIfCancellationRequested();
    }

    public void Dispose()
    {
        _cancellationTokenSource?.Cancel();
        _cancellationTokenSource?.Dispose();
    }

    internal static bool SuppressFileFallbackIf(string query)
    {
        var searchText = query.Trim();
        var expanded = Environment.ExpandEnvironmentVariables(searchText);
        searchText = expanded;
        if (string.IsNullOrEmpty(searchText) || string.IsNullOrWhiteSpace(searchText))
        {
            return false;
        }

        ShellListPage.ParseExecutableAndArgs(searchText, out var exe, out var args);
        var exeExists = ShellListPageHelpers.FileExistInPath(exe, out var fullExePath);
        var pathIsDir = Directory.Exists(exe);

        return exeExists || pathIsDir;
    }
}<|MERGE_RESOLUTION|>--- conflicted
+++ resolved
@@ -19,13 +19,9 @@
     private Task? _currentUpdateTask;
 
     public FallbackExecuteItem(SettingsManager settings)
-<<<<<<< HEAD
-        : base(new NoOpCommand(), Resources.shell_command_display_title)
-=======
         : base(
-            new ExecuteItem(string.Empty, settings) { Id = "com.microsoft.run.fallback" },
+            new NoOpCommand() { Id = "com.microsoft.run.fallback" },
             Resources.shell_command_display_title)
->>>>>>> 53bb4714
     {
         Title = string.Empty;
         Icon = Icons.RunV2;
