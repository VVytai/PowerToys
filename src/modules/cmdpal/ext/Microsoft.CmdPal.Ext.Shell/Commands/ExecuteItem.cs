﻿// Copyright (c) Microsoft Corporation
// The Microsoft Corporation licenses this file to you under the MIT license.
// See the LICENSE file in the project root for more information.

using System;
using System.ComponentModel;
using System.Diagnostics;
using System.IO;
using Microsoft.CmdPal.Ext.Shell.Helpers;
using Microsoft.CmdPal.Ext.Shell.Properties;
using Microsoft.CommandPalette.Extensions.Toolkit;

namespace Microsoft.CmdPal.Ext.Shell.Commands;

internal sealed partial class ExecuteItem : InvokableCommand
{
    private readonly SettingsManager _settings;
    private readonly RunAsType _runas;

    public string Cmd { get; internal set; } = string.Empty;

    private static readonly char[] Separator = [' '];

    public ExecuteItem(string cmd, SettingsManager settings, RunAsType type = RunAsType.None)
    {
        if (type == RunAsType.Administrator)
        {
            Name = Properties.Resources.cmd_run_as_administrator;
<<<<<<< HEAD
            Icon = Icons.RunAsAdmin;
=======
            Icon = Icons.AdminIcon;
>>>>>>> 6642c805
        }
        else if (type == RunAsType.OtherUser)
        {
            Name = Properties.Resources.cmd_run_as_user;
<<<<<<< HEAD
            Icon = Icons.RunAsUser;
=======
            Icon = Icons.UserIcon;
>>>>>>> 6642c805
        }
        else
        {
            Name = Properties.Resources.generic_run_command;
<<<<<<< HEAD
            Icon = Icons.RunV2;
=======
            Icon = Icons.ReturnIcon;
>>>>>>> 6642c805
        }

        Cmd = cmd;
        _settings = settings;
        _runas = type;
    }

    private void Execute(Func<ProcessStartInfo, Process?> startProcess, ProcessStartInfo info)
    {
        if (startProcess == null)
        {
            return;
        }

        try
        {
            startProcess(info);
        }
        catch (FileNotFoundException e)
        {
            var name = "Plugin: " + Properties.Resources.cmd_plugin_name;
            var message = $"{Properties.Resources.cmd_command_not_found}: {e.Message}";

            // GH TODO #138 -- show this message once that's wired up
            // _context.API.ShowMsg(name, message);
        }
        catch (Win32Exception e)
        {
            var name = "Plugin: " + Properties.Resources.cmd_plugin_name;
            var message = $"{Properties.Resources.cmd_command_failed}: {e.Message}";
            ExtensionHost.LogMessage(new LogMessage() { Message = name + message });

            // GH TODO #138 -- show this message once that's wired up
            // _context.API.ShowMsg(name, message);
        }
    }

    public static ProcessStartInfo SetProcessStartInfo(string fileName, string workingDirectory = "", string arguments = "", string verb = "")
    {
        var info = new ProcessStartInfo
        {
            FileName = fileName,
            WorkingDirectory = workingDirectory,
            Arguments = arguments,
            Verb = verb,
        };

        return info;
    }

    private ProcessStartInfo PrepareProcessStartInfo(string command, RunAsType runAs = RunAsType.None)
    {
        command = Environment.ExpandEnvironmentVariables(command);
        var workingDirectory = Environment.GetFolderPath(Environment.SpecialFolder.UserProfile);

        // Set runAsArg
        var runAsVerbArg = string.Empty;
        if (runAs == RunAsType.OtherUser)
        {
            runAsVerbArg = "runAsUser";
        }
        else if (runAs == RunAsType.Administrator || _settings.RunAsAdministrator)
        {
            runAsVerbArg = "runAs";
        }

        if (Enum.TryParse<ExecutionShell>(_settings.ShellCommandExecution, out var executionShell))
        {
            ProcessStartInfo info;
            if (executionShell == ExecutionShell.Cmd)
            {
                var arguments = _settings.LeaveShellOpen ? $"/k \"{command}\"" : $"/c \"{command}\" & pause";

                info = SetProcessStartInfo("cmd.exe", workingDirectory, arguments, runAsVerbArg);
            }
            else if (executionShell == ExecutionShell.Powershell)
            {
                var arguments = _settings.LeaveShellOpen
                    ? $"-NoExit \"{command}\""
                    : $"\"{command} ; Read-Host -Prompt \\\"{Resources.run_plugin_cmd_wait_message}\\\"\"";
                info = SetProcessStartInfo("powershell.exe", workingDirectory, arguments, runAsVerbArg);
            }
            else if (executionShell == ExecutionShell.PowerShellSeven)
            {
                var arguments = _settings.LeaveShellOpen
                    ? $"-NoExit -C \"{command}\""
                    : $"-C \"{command} ; Read-Host -Prompt \\\"{Resources.run_plugin_cmd_wait_message}\\\"\"";
                info = SetProcessStartInfo("pwsh.exe", workingDirectory, arguments, runAsVerbArg);
            }
            else if (executionShell == ExecutionShell.WindowsTerminalCmd)
            {
                var arguments = _settings.LeaveShellOpen ? $"cmd.exe /k \"{command}\"" : $"cmd.exe /c \"{command}\" & pause";
                info = SetProcessStartInfo("wt.exe", workingDirectory, arguments, runAsVerbArg);
            }
            else if (executionShell == ExecutionShell.WindowsTerminalPowerShell)
            {
                var arguments = _settings.LeaveShellOpen ? $"powershell -NoExit -C \"{command}\"" : $"powershell -C \"{command}\"";
                info = SetProcessStartInfo("wt.exe", workingDirectory, arguments, runAsVerbArg);
            }
            else if (executionShell == ExecutionShell.WindowsTerminalPowerShellSeven)
            {
                var arguments = _settings.LeaveShellOpen ? $"pwsh.exe -NoExit -C \"{command}\"" : $"pwsh.exe -C \"{command}\"";
                info = SetProcessStartInfo("wt.exe", workingDirectory, arguments, runAsVerbArg);
            }
            else if (executionShell == ExecutionShell.RunCommand)
            {
                // Open explorer if the path is a file or directory
                if (Directory.Exists(command) || File.Exists(command))
                {
                    info = SetProcessStartInfo("explorer.exe", arguments: command, verb: runAsVerbArg);
                }
                else
                {
                    var parts = command.Split(Separator, 2);
                    if (parts.Length == 2)
                    {
                        var filename = parts[0];
                        if (ShellListPageHelpers.FileExistInPath(filename))
                        {
                            var arguments = parts[1];
                            if (_settings.LeaveShellOpen)
                            {
                                // Wrap the command in a cmd.exe process
                                info = SetProcessStartInfo("cmd.exe", workingDirectory, $"/k \"{filename} {arguments}\"", runAsVerbArg);
                            }
                            else
                            {
                                info = SetProcessStartInfo(filename, workingDirectory, arguments, runAsVerbArg);
                            }
                        }
                        else
                        {
                            if (_settings.LeaveShellOpen)
                            {
                                // Wrap the command in a cmd.exe process
                                info = SetProcessStartInfo("cmd.exe", workingDirectory, $"/k \"{command}\"", runAsVerbArg);
                            }
                            else
                            {
                                info = SetProcessStartInfo(command, verb: runAsVerbArg);
                            }
                        }
                    }
                    else
                    {
                        if (_settings.LeaveShellOpen)
                        {
                            // Wrap the command in a cmd.exe process
                            info = SetProcessStartInfo("cmd.exe", workingDirectory, $"/k \"{command}\"", runAsVerbArg);
                        }
                        else
                        {
                            info = SetProcessStartInfo(command, verb: runAsVerbArg);
                        }
                    }
                }
            }
            else
            {
                throw new NotImplementedException();
            }

            info.UseShellExecute = true;

            _settings.AddCmdHistory(command);

            return info;
        }
        else
        {
            ExtensionHost.LogMessage(new LogMessage() { Message = "Error extracting setting" });
            throw new NotImplementedException();
        }
    }

    public override CommandResult Invoke()
    {
        try
        {
            Execute(Process.Start, PrepareProcessStartInfo(Cmd, _runas));
        }
        catch
        {
            ExtensionHost.LogMessage(new LogMessage() { Message = "Error starting the process " });
        }

        return CommandResult.Dismiss();
    }
}<|MERGE_RESOLUTION|>--- conflicted
+++ resolved
@@ -26,29 +26,17 @@
         if (type == RunAsType.Administrator)
         {
             Name = Properties.Resources.cmd_run_as_administrator;
-<<<<<<< HEAD
-            Icon = Icons.RunAsAdmin;
-=======
             Icon = Icons.AdminIcon;
->>>>>>> 6642c805
         }
         else if (type == RunAsType.OtherUser)
         {
             Name = Properties.Resources.cmd_run_as_user;
-<<<<<<< HEAD
-            Icon = Icons.RunAsUser;
-=======
             Icon = Icons.UserIcon;
->>>>>>> 6642c805
         }
         else
         {
             Name = Properties.Resources.generic_run_command;
-<<<<<<< HEAD
-            Icon = Icons.RunV2;
-=======
-            Icon = Icons.ReturnIcon;
->>>>>>> 6642c805
+            Icon = Icons.RunV2Icon;
         }
 
         Cmd = cmd;
