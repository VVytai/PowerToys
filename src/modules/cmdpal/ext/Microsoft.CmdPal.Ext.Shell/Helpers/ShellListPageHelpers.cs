--- conflicted
+++ resolved
@@ -4,11 +4,6 @@
 
 using System;
 using System.Collections.Generic;
-<<<<<<< HEAD
-using System.Diagnostics;
-using System.Globalization;
-=======
->>>>>>> 12b75550
 using System.IO;
 using System.Text;
 using System.Threading;
@@ -139,10 +134,7 @@
         }
         catch (OperationCanceledException)
         {
-            Debug.WriteLine("Operation was canceled.");
         }
-
-        Debug.WriteLine($"Run: exeExists={exeExists}, pathIsDir={pathIsDir}");
 
         if (exeExists)
         {
