--- conflicted
+++ resolved
@@ -6,11 +6,7 @@
 using System.Collections.Generic;
 using System.Threading;
 using System.Threading.Tasks;
-<<<<<<< HEAD
 using Common.UI;
-=======
-
->>>>>>> 6bab7377
 using CommunityToolkit.Mvvm.ComponentModel;
 using Microsoft.UI.Dispatching;
 using Peek.Common.Constants;
@@ -140,17 +136,12 @@
 
                     if (useMonaco)
                     {
-<<<<<<< HEAD
                         string raw = await Task.Run(() => ReadHelper.Read(File.Path.ToString()));
                         (Preview, string vsCodeLangSet, string fileContent) = MonacoHelper.PreviewTempFile(raw, File.Extension, _previewSettings.SourceCodeTryFormat);
                         _javascriptCommandQueue.Enqueue(MonacoHelperCommon.GetSetContentCommand(fileContent));
                         _javascriptCommandQueue.Enqueue(MonacoHelperCommon.GetSetLanguageCommand(vsCodeLangSet));
                         _javascriptCommandQueue.Enqueue(MonacoHelperCommon.GetSetWordWrapCommand(_previewSettings.SourceCodeWrapText));
                         _javascriptCommandQueue.Enqueue(MonacoHelperCommon.GetSetThemeCommand(ThemeManager.GetWindowsBaseColor().Equals("dark", StringComparison.OrdinalIgnoreCase) ? MonacoHelperCommon.DefaultDarkTheme : MonacoHelperCommon.DefaultLightTheme));
-=======
-                        var raw = await ReadHelper.Read(File.Path.ToString());
-                        Preview = new Uri(MonacoHelper.PreviewTempFile(raw, File.Extension, TempFolderPath.Path, _previewSettings.SourceCodeTryFormat, _previewSettings.SourceCodeWrapText, _previewSettings.SourceCodeStickyScroll, _previewSettings.SourceCodeFontSize));
->>>>>>> 6bab7377
                     }
                     else if (isMarkdown)
                     {
