﻿// Copyright (c) Microsoft Corporation
// The Microsoft Corporation licenses this file to you under the MIT license.
// See the LICENSE file in the project root for more information.

using System;
using System.Collections.Generic;

namespace Peek.FilePreviewer.Previewers.Interfaces
{
    public interface IBrowserPreviewer : IPreviewer, IPreviewTarget
    {
        public Uri? Preview { get; }

        public bool IsDevFilePreview { get; }

<<<<<<< HEAD
        public Queue<string> JavascriptCommandQueue { get; set; }
=======
        public bool CustomContextMenu { get; }
>>>>>>> 6bab7377
    }
}<|MERGE_RESOLUTION|>--- conflicted
+++ resolved
@@ -13,10 +13,8 @@
 
         public bool IsDevFilePreview { get; }
 
-<<<<<<< HEAD
         public Queue<string> JavascriptCommandQueue { get; set; }
-=======
+
         public bool CustomContextMenu { get; }
->>>>>>> 6bab7377
     }
 }