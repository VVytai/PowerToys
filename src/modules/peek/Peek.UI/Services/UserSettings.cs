--- conflicted
+++ resolved
@@ -22,10 +22,6 @@
 
         [System.Diagnostics.CodeAnalysis.SuppressMessage("CodeQuality", "IDE0052:Remove unread private members", Justification = "Defined in helper called in constructor.")]
         private readonly IFileSystemWatcher _watcher;
-<<<<<<< HEAD
-        private readonly Lock _loadingSettingsLock = new();
-=======
->>>>>>> e0949cb4
 
         /// <summary>
         /// Gets a value indicating whether Peek closes automatically when the window loses focus.
