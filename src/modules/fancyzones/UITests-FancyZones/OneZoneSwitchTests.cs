﻿// Copyright (c) Microsoft Corporation
// The Microsoft Corporation licenses this file to you under the MIT license.
// See the LICENSE file in the project root for more information.

using System;
using System.Collections.Generic;
using System.Threading.Tasks;
using FancyZonesEditor.Models;
using FancyZonesEditorCommon.Data;
using Microsoft.FancyZones.UITests.Utils;
using Microsoft.FancyZonesEditor.UITests.Utils;
using Microsoft.FancyZonesEditor.UnitTests.Utils;
using Microsoft.PowerToys.UITest;
using Microsoft.VisualStudio.TestTools.UnitTesting;

namespace UITests_FancyZones
{
    [TestClass]
    public class OneZoneSwitchTests : UITestBase
    {
        private static readonly int SubZones = 2;
        private static readonly IOTestHelper AppZoneHistory = new FancyZonesEditorFiles().AppZoneHistoryIOHelper;
        private static string powertoysWindowName = "PowerToys Settings"; // set powertoys settings window name

        public OneZoneSwitchTests()
            : base(PowerToysModule.PowerToysSettings, WindowSize.Medium)
        {
        }

        [TestInitialize]
        public void TestInitialize()
        {
            // kill all processes related to FancyZones Editor to ensure a clean state
            Session.KillAllProcessesByName("PowerToys.FancyZonesEditor");
<<<<<<< HEAD

            // clear the app zone history
=======
>>>>>>> 8291e2e4
            AppZoneHistory.DeleteFile();

            this.RestartScopeExe();
            FancyZonesEditorHelper.Files.Restore();

            // Set a custom layout with 1 subzones and clear app zone history
            SetupCustomLayouts();

            // get PowerToys window Name
            powertoysWindowName = ZoneSwitchHelper.GetActiveWindowTitle();

            // Launch FancyZones
            LaunchFancyZones();

            // Launch the Hosts File Editor
            LaunchFromSetting();
        }

        /// <summary>
        /// Test switching between two snapped windows using keyboard shortcuts in FancyZones
        /// <list type="bullet">
        /// <item>
        /// <description>Verifies that after snapping two windows, the active window switches correctly using Win+PageDown.</description>
        /// </item>
        /// </list>
        /// </summary>
        [TestMethod("FancyZones.Settings.TestSwitchWindow")]
        [TestCategory("FancyZones #Switch between windows in the current zone #1")]
        public void TestSwitchWindow()
        {
            var (preWindow, postWindow) = SnapToOneZone();

            string? activeWindowTitle = ZoneSwitchHelper.GetActiveWindowTitle();
            Assert.AreEqual(postWindow, activeWindowTitle);

            // switch to the previous window by shortcut win+page down
            SendKeys(Key.Win, Key.PageDown);

            activeWindowTitle = ZoneSwitchHelper.GetActiveWindowTitle();
            Assert.AreEqual(preWindow, activeWindowTitle);

            Clean(); // close the windows
        }

        /// <summary>
        /// Test window switch behavior across virtual desktops in FancyZones
        /// <list type="bullet">
        /// <item>
        /// <description>Verifies that a window remains correctly snapped after switching desktops and can be switched using Win+PageDown.</description>
        /// </item>
        /// </summary>
        [TestMethod("FancyZones.Settings.TestSwitchAfterDesktopChange")]
        [TestCategory("FancyZones #Switch between windows in the current zone #2")]
        public void TestSwitchAfterDesktopChange()
        {
            var (preWindow, postWindow) = SnapToOneZone();

            string? windowTitle = ZoneSwitchHelper.GetActiveWindowTitle();
            Assert.AreEqual(postWindow, windowTitle);

            // Add virtual desktop
            SendKeys(Key.Ctrl, Key.Win, Key.D);

            // return back
            SendKeys(Key.Ctrl, Key.Win, Key.Left);
            Task.Delay(500).Wait(); // Optional: Wait for a moment to ensure window switch
            string? returnWindowTitle = ZoneSwitchHelper.GetActiveWindowTitle();
            Assert.AreEqual(postWindow, returnWindowTitle);

            // check shortcut
            SendKeys(Key.Win, Key.PageDown);
            string? activeWindowTitle = ZoneSwitchHelper.GetActiveWindowTitle();
            Assert.AreEqual(preWindow, activeWindowTitle);

            // close the virtual desktop
            SendKeys(Key.Ctrl, Key.Win, Key.Right);
            Task.Delay(500).Wait(); // Optional: Wait for a moment to ensure window switch
            SendKeys(Key.Ctrl, Key.Win, Key.F4);
            Task.Delay(500).Wait(); // Optional: Wait for a moment to ensure window switch

            Clean(); // close the windows
        }

        /// <summary>
        /// Test window switching shortcut behavior when the shortcut is disabled in FancyZones settings
        /// <list type="bullet">
        /// <item>
        /// <description>Verifies that pressing Win+PageDown does not switch to the previously snapped window when the shortcut is disabled.</description>
        /// </item>
        /// </list>
        /// </summary>
        [TestMethod("FancyZones.Settings.TestSwitchShortCutDisable")]
        [TestCategory("FancyZones #Switch between windows in the current zone #3")]
        public void TestSwitchShortCutDisable()
        {
            var (preWindow, postWindow) = SnapToOneZone();

            string? activeWindowTitle = ZoneSwitchHelper.GetActiveWindowTitle();
            Assert.AreEqual(postWindow, activeWindowTitle);

            // switch to the previous window by shortcut win+page down
            SendKeys(Key.Win, Key.PageDown);
            Task.Delay(500).Wait(); // Optional: Wait for a moment to ensure window switch

            activeWindowTitle = ZoneSwitchHelper.GetActiveWindowTitle();
            Assert.AreNotEqual(preWindow, activeWindowTitle);

            Clean(); // close the windows
        }

        private (string PreWindow, string PostWindow) SnapToOneZone()
        {
            this.Session.Attach(PowerToysModule.Hosts, WindowSize.Large_Vertical);

            var hostsView = Find<Pane>(By.Name("Non Client Input Sink Window"));
            hostsView.DoubleClick(); // maximize the window

            var rect = Session.GetMainWindowRect();
            var (targetX, targetY) = ZoneSwitchHelper.GetScreenMargins(rect, 4);
            var offSet = ZoneSwitchHelper.GetOffset(hostsView, targetX, targetY);

            DragWithShift(hostsView, offSet);

            string preWindow = ZoneSwitchHelper.GetActiveWindowTitle();

            // Attach the PowerToys settings window to the front
            Session.Attach(powertoysWindowName, WindowSize.UnSpecified);
            string windowNameFront = ZoneSwitchHelper.GetActiveWindowTitle();
            Pane settingsView = Find<Pane>(By.Name("Non Client Input Sink Window"));
            settingsView.DoubleClick(); // maximize the window

            DragWithShift(settingsView, offSet);

            string appZoneHistoryJson = AppZoneHistory.GetData();

            string? zoneIndexOfFileWindow = ZoneSwitchHelper.GetZoneIndexSetByAppName("PowerToys.Hosts.exe", appZoneHistoryJson); // explorer.exe
            string? zoneIndexOfPowertoys = ZoneSwitchHelper.GetZoneIndexSetByAppName("PowerToys.Settings.exe", appZoneHistoryJson);

            // check the AppZoneHistory layout is set and in the same zone
            Assert.AreEqual(zoneIndexOfPowertoys, zoneIndexOfFileWindow);

            return (preWindow, powertoysWindowName);
        }

        private void DragWithShift(Pane settingsView, (int Dx, int Dy) offSet)
        {
            Session.PressKey(Key.Shift);
            settingsView.DragAndHold(offSet.Dx, offSet.Dy);
            Task.Delay(1000).Wait(); // Wait for drag to start (optional)
            settingsView.ReleaseDrag();
            Task.Delay(1000).Wait(); // Wait after drag (optional)
            Session.ReleaseKey(Key.Shift);
        }

        private static readonly CustomLayouts.CustomLayoutListWrapper CustomLayoutsList = new CustomLayouts.CustomLayoutListWrapper
        {
            CustomLayouts = new List<CustomLayouts.CustomLayoutWrapper>
            {
                new CustomLayouts.CustomLayoutWrapper
                {
                    Uuid = "{63F09977-D327-4DAC-98F4-0C886CAE9517}",
                    Type = CustomLayout.Grid.TypeToString(),
                    Name = "Custom Column",
                    Info = new CustomLayouts().ToJsonElement(new CustomLayouts.GridInfoWrapper
                    {
                        Rows = 1,
                        Columns = SubZones,
                        RowsPercentage = new List<int> { 10000 },
                        ColumnsPercentage = new List<int> { 5000, 5000 },
                        CellChildMap = new int[][] { [0, 1] },
                        SensitivityRadius = 20,
                        ShowSpacing = true,
                        Spacing = 10,
                    }),
                },
            },
        };

        // clean window
        private void Clean()
        {
            // Close First window
            SendKeys(Key.Alt, Key.F4);

            // Close Second window
            SendKeys(Key.Alt, Key.F4);

            // clean app zone history file
            AppZoneHistory.DeleteFile();
        }

        // Setup custom layout with 1 subzones
        private void SetupCustomLayouts()
        {
            var customLayouts = new CustomLayouts();
            var customLayoutListWrapper = CustomLayoutsList;
            FancyZonesEditorHelper.Files.CustomLayoutsIOHelper.WriteData(customLayouts.Serialize(customLayoutListWrapper));
        }

        // launch FancyZones settings page
        private void LaunchFancyZones()
        {
            // Goto FancyZones setting page
            if (this.FindAll<NavigationViewItem>("FancyZones").Count == 0)
            {
                // Expand Advanced list-group if needed
                this.Find<NavigationViewItem>("Windowing & Layouts").Click();
            }

            this.Find<NavigationViewItem>("FancyZones").Click();
            this.Find<ToggleSwitch>("Enable FancyZones").Toggle(true);
            this.Session.SetMainWindowSize(WindowSize.Large);

            // fixed settings
            this.Find<CheckBox>("Hold Shift key to activate zones while dragging a window").SetCheck(true, 500);

            // should bind mouse to suitable zone for scrolling
            Find<Element>(By.AccessibilityId("HeaderPresenter")).Click();
            this.Scroll(9, "Down"); // Pull the setting page up to make sure the setting is visible
            bool switchWindowEnable = TestContext.TestName == "TestSwitchShortCutDisable" ? false : true;

            this.Find<ToggleSwitch>("Switch between windows in the current zone").Toggle(switchWindowEnable);

            Task.Delay(500).Wait(); // Wait for the setting to be applied
            this.Scroll(9, "Up"); // Pull the setting page down to make sure the setting is visible
            this.Find<Button>("Launch layout editor").Click(false, 500, 5000);
            this.Session.Attach(PowerToysModule.FancyZone);

            // pipeline machine may have an unstable delays, causing the custom layout to be unavailable as we set. then A retry is required.
            // Console.WriteLine($"after launch, Custom layout data: {customLayoutData}");
            try
            {
                // Set the FancyZones layout to a custom layout
                this.Find<Element>(By.Name("Custom Column")).Click();
            }
            catch (Exception)
            {
                // Console.WriteLine($"[Exception] Failed to attach to FancyZones window. Retrying...{ex.Message}");
                this.Find<Microsoft.PowerToys.UITest.Button>("Close").Click();
                this.Session.Attach(PowerToysModule.PowerToysSettings);
                SetupCustomLayouts();
                this.Find<Microsoft.PowerToys.UITest.Button>("Launch layout editor").Click(false, 5000, 5000);
                this.Session.Attach(PowerToysModule.FancyZone);

                // customLayoutData = FancyZonesEditorHelper.Files.CustomLayoutsIOHelper.GetData();
                // Console.WriteLine($"after retry, Custom layout data: {customLayoutData}");

                // Set the FancyZones layout to a custom layout
                this.Find<Element>(By.Name("Custom Column")).Click();
            }

            // Close layout editor window
            SendKeys(Key.Alt, Key.F4);
            this.Session.Attach(powertoysWindowName);
        }

        private void LaunchFromSetting(bool showWarning = false, bool launchAsAdmin = false)
        {
            // Goto Hosts File Editor setting page
            if (this.FindAll<NavigationViewItem>("Hosts File Editor").Count == 0)
            {
                // Expand Advanced list-group if needed
                this.Find<NavigationViewItem>("Advanced").Click();
            }

            this.Find<NavigationViewItem>("Hosts File Editor").Click();
            Task.Delay(1000).Wait();

            this.Find<ToggleSwitch>("Enable Hosts File Editor").Toggle(true);
            this.Find<ToggleSwitch>("Launch as administrator").Toggle(launchAsAdmin);
            this.Find<ToggleSwitch>("Show a warning at startup").Toggle(showWarning);

            // launch Hosts File Editor
            this.Find<Button>("Launch Hosts File Editor").Click();

            Task.Delay(5000).Wait();
        }
    }
}<|MERGE_RESOLUTION|>--- conflicted
+++ resolved
@@ -32,11 +32,6 @@
         {
             // kill all processes related to FancyZones Editor to ensure a clean state
             Session.KillAllProcessesByName("PowerToys.FancyZonesEditor");
-<<<<<<< HEAD
-
-            // clear the app zone history
-=======
->>>>>>> 8291e2e4
             AppZoneHistory.DeleteFile();
 
             this.RestartScopeExe();
