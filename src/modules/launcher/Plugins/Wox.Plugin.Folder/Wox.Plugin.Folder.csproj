--- conflicted
+++ resolved
@@ -10,18 +10,10 @@
     <AppendTargetFrameworkToOutputPath>false</AppendTargetFrameworkToOutputPath>
     <AppendRuntimeIdentifierToOutputPath>false</AppendRuntimeIdentifierToOutputPath>
   </PropertyGroup>
-<<<<<<< HEAD
-  
-  <PropertyGroup Condition=" '$(Configuration)|$(Platform)' == 'Debug|AnyCPU' ">
-    <DebugSymbols>true</DebugSymbols>
-    <DebugType>full</DebugType>
-    <Optimize>false</Optimize>
-    <OutputPath>..\..\Output\Debug\Plugins\Wox.Plugin.Folder\</OutputPath>
-=======
+
   <PropertyGroup Condition="'$(Configuration)|$(Platform)' == 'Debug|x64'">
     <DebugSymbols>true</DebugSymbols>
     <OutputPath>..\..\..\..\..\x64\Debug\modules\launcher\Plugins\Wox.Plugin.Folder\</OutputPath>
->>>>>>> 8e2b18ea
     <DefineConstants>DEBUG;TRACE</DefineConstants>
     <DebugType>full</DebugType>
     <PlatformTarget>x64</PlatformTarget>
@@ -31,16 +23,9 @@
     <WarningLevel>4</WarningLevel>
     <Optimize>false</Optimize>
   </PropertyGroup>
-<<<<<<< HEAD
-  
-  <PropertyGroup Condition=" '$(Configuration)|$(Platform)' == 'Release|AnyCPU' ">
-    <DebugType>pdbonly</DebugType>
-    <Optimize>true</Optimize>
-    <OutputPath>..\..\Output\Release\Plugins\Wox.Plugin.Folder\</OutputPath>
-=======
+
   <PropertyGroup Condition="'$(Configuration)|$(Platform)' == 'Release|x64'">
     <OutputPath>..\..\..\..\..\x64\Release\modules\launcher\Plugins\Wox.Plugin.Folder\</OutputPath>
->>>>>>> 8e2b18ea
     <DefineConstants>TRACE</DefineConstants>
     <Optimize>true</Optimize>
     <DebugType>pdbonly</DebugType>
