﻿<!doctype HTML>
<html>
<head>
    <script>
<<<<<<< HEAD
        var editor;
=======
        // Set variables

        // Get URL parameters:
        // `code` contains the code of the file in base64 encoded
        // `theme` can be "vs" for light theme or "vs-dark" for dark theme
        // `lang` is the language of the file
        // `wrap` if the editor is wrapping or not

        var theme = ("[[PT_THEME]]" == "dark") ? "vs-dark" : "vs";
        var lang = "[[PT_LANG]]";
        var wrap = ([[PT_WRAP]] == 1) ? true : false;

        var base64code = "[[PT_CODE]]";

        var stickyScroll = ([[PT_STICKY_SCROLL]] == 1) ? true : false;

        var fontSize = [[PT_FONT_SIZE]];
        var contextMenu = ([[PT_CONTEXTMENU]] == 1) ? true : false;

        var editor;

        // Code taken from https://stackoverflow.com/a/30106551/14774889
        var code = decodeURIComponent(atob(base64code).split('').map(function (c) {
            return '%' + ('00' + c.charCodeAt(0).toString(16)).slice(-2);
        }).join(''));

        function runToggleTextWrapCommand() {
            if (wrap) {
                editor.updateOptions({ wordWrap: 'off' })
            } else {
                editor.updateOptions({ wordWrap: 'on' })
            }
            wrap = !wrap;
        }

        function runCopyCommand() {
            editor.focus();
            document.execCommand('copy');
        }

>>>>>>> 6bab7377
    </script>
    <!-- Set browser to Edge-->
    <meta http-equiv="X-UA-Compatible" content="IE=edge" />
    <!-- Set charset -->
    <meta charset="utf-8" />
    <!-- Title (normally not displayed)-->
    <title>Previewer for developer Files</title>
    <style>
        /* Fits content to window size */
        html, body {
            padding: 0;
        }

        #container, .monaco-editor {
            position: fixed;
            height: 100%;
            left: 0;
            top: 0;
            right: 0;
            bottom: 0;
        }

        .overflowingContentWidgets {
            /*Hides alert box */
            display: none !important
        }
    </style>
</head>

<body>
    <!-- Container for the editor -->
    <div style="font-size:xx-large;position: absolute;top: 50%; right: 50%;background-color: transparent;transform: translate(50%,-50%);">...</div>
    <div id="container" style="z-index: 100;"></div>
    <!-- Script -->
<<<<<<< HEAD
    <script src="/monacoSRC/min/vs/loader.js"></script>
    <script src="/monacoSpecialLanguages.js" type="module"></script>
    <script type="module">
        import { registerAdditionalLanguages } from "/monacoSpecialLanguages.js";
        window.addEventListener("DOMContentLoaded", function () {
            require.config({ paths: { vs: '/monacoSRC/min/vs' } });
            require(['vs/editor/editor.main'], async function () {
                await registerAdditionalLanguages(monaco)
                // Creates the editor
                // For all parameters: https://microsoft.github.io/monaco-editor/api/interfaces/monaco.editor.istandaloneeditorconstructionoptions.html
                editor = monaco.editor.create(document.getElementById('container'), {
                    readOnly: true, // Sets to readonly
                    minimap: {enabled: false}, // Disables minimap
                    lineNumbersMinChars: "3", //Width of the line numbers
                    scrollbar: {
                        // Deactivate shadows
                        shadows: false,

                        // Render scrollbar automatically
                        vertical: 'auto',
                        horizontal: 'auto',
                    },
                });
                window.onresize = function (){
                    editor.layout();
                };

                // Code taken from stackoverflow.com/a/30106551/14774889
                onContextMenu();
                // Add switch wrap button to context menu
                editor.addAction({
                    id: 'text-wrap',
    
                    label: 'Toggle text wrapping',
    
                    // A precondition for this action.
                    precondition: null,
    
                    // A rule to evaluate on top of the precondition in order to dispatch the keybindings.
                    keybindingContext: null,
    
                    contextMenuGroupId: 'cutcopypaste',
    
                    contextMenuOrder: 100,
    
                    // Method that will be executed when the action is triggered.
                    // @param editor The editor instance is passed in as a convenience
                    run: function (ed) {
                        if(wrap){
                            editor.updateOptions({ wordWrap: "off" })
                        }else{
                            editor.updateOptions({ wordWrap: "on" })
                        }
                        wrap = !wrap;
                    }
                });
=======
    <script src="http://[[PT_URL]]/monacoSRC/min/vs/loader.js"></script>
    <script src="http://[[PT_URL]]/monacoSpecialLanguages.js" type="module"></script>
    <script type="module">
        import { registerAdditionalLanguages } from 'http://[[PT_URL]]/monacoSpecialLanguages.js';
        import { customTokenColors } from 'http://[[PT_URL]]/customTokenColors.js';
        require.config({ paths: { vs: 'http://[[PT_URL]]/monacoSRC/min/vs' } });
        require(['vs/editor/editor.main'], async function () {
            await registerAdditionalLanguages(monaco)

            // Creates a theme to handle custom tokens
            monaco.editor.defineTheme('theme', {
                base: theme, // Sets the base theme to "vs" or "vs-dark" depending on the user's preference
                inherit: true,
                rules: customTokenColors,
                colors: {} // `colors` is a required attribute
            });

            // Creates the editor
            // For all parameters: https://microsoft.github.io/monaco-editor/typedoc/interfaces/editor.IStandaloneEditorConstructionOptions.html
            editor = monaco.editor.create(document.getElementById('container'), {
                value: code, // Sets content of the editor
                language: lang, // Sets language of the code
                readOnly: true, // Sets to readonly
                theme: 'theme', // Sets editor theme
                minimap: { enabled: false }, // Disables minimap
                lineNumbersMinChars: '3', // Width of the line numbers
                contextmenu: contextMenu,
                scrollbar: {
                    // Deactivate shadows
                    shadows: false,

                    // Render scrollbar automatically
                    vertical: 'auto',
                    horizontal: 'auto',
                },
                stickyScroll: { enabled: stickyScroll },
                fontSize: fontSize,
                wordWrap: (wrap ? 'on' : 'off') // Word wraps
            });
            window.onresize = () => {
                editor.layout();
            };

            // Add toggle wrap button to context menu
            editor.addAction({
                id: 'text-wrap',

                label: 'Toggle text wrapping',

                // A precondition for this action.
                precondition: null,

                // A rule to evaluate on top of the precondition in order to dispatch the keybindings.
                keybindingContext: null,

                contextMenuGroupId: 'cutcopypaste',

                contextMenuOrder: 100,

                // Method that will be executed when the action is triggered.
                // @param editor The editor instance is passed in as a convenience
                run: function (ed) {
                    runToggleTextWrapCommand();
                }
>>>>>>> 6bab7377
            });
        });

        function onContextMenu() {
            // Hide context menu items
            // Code modified from https://stackoverflow.com/questions/48745208/disable-cut-and-copy-in-context-menu-in-monaco-editor/65413517#65413517
            let menus = require('vs/platform/actions/common/actions').MenuRegistry._menuItems
            let contextMenuEntry = [...menus].find(entry => entry[0].id == 'EditorContext')
            let contextMenuLinks = contextMenuEntry[1]

            let removableIds = ['editor.action.clipboardCutAction', 'editor.action.formatDocument', 'editor.action.formatSelection', 'editor.action.quickCommand', 'editor.action.quickOutline', 'editor.action.refactor', 'editor.action.sourceAction', 'editor.action.rename', undefined, 'editor.action.revealDefinition', 'editor.action.revealDeclaration', 'editor.action.goToTypeDefinition', 'editor.action.goToImplementation', 'editor.action.goToReferences', 'editor.action.changeAll']

            let removeById = (list, ids) => {
                let node = list._first
                do {
                    if (node.element == undefined) break;
                    let shouldRemove = ids.includes(node.element?.command?.id)
                    if (shouldRemove) { list._remove(node) }
                } while ((node = node.next))
            }

            removeById(contextMenuLinks, removableIds)
        }
    </script>
</body>
</html><|MERGE_RESOLUTION|>--- conflicted
+++ resolved
@@ -2,50 +2,7 @@
 <html>
 <head>
     <script>
-<<<<<<< HEAD
         var editor;
-=======
-        // Set variables
-
-        // Get URL parameters:
-        // `code` contains the code of the file in base64 encoded
-        // `theme` can be "vs" for light theme or "vs-dark" for dark theme
-        // `lang` is the language of the file
-        // `wrap` if the editor is wrapping or not
-
-        var theme = ("[[PT_THEME]]" == "dark") ? "vs-dark" : "vs";
-        var lang = "[[PT_LANG]]";
-        var wrap = ([[PT_WRAP]] == 1) ? true : false;
-
-        var base64code = "[[PT_CODE]]";
-
-        var stickyScroll = ([[PT_STICKY_SCROLL]] == 1) ? true : false;
-
-        var fontSize = [[PT_FONT_SIZE]];
-        var contextMenu = ([[PT_CONTEXTMENU]] == 1) ? true : false;
-
-        var editor;
-
-        // Code taken from https://stackoverflow.com/a/30106551/14774889
-        var code = decodeURIComponent(atob(base64code).split('').map(function (c) {
-            return '%' + ('00' + c.charCodeAt(0).toString(16)).slice(-2);
-        }).join(''));
-
-        function runToggleTextWrapCommand() {
-            if (wrap) {
-                editor.updateOptions({ wordWrap: 'off' })
-            } else {
-                editor.updateOptions({ wordWrap: 'on' })
-            }
-            wrap = !wrap;
-        }
-
-        function runCopyCommand() {
-            editor.focus();
-            document.execCommand('copy');
-        }
-
->>>>>>> 6bab7377
     </script>
     <!-- Set browser to Edge-->
     <meta http-equiv="X-UA-Compatible" content="IE=edge" />
@@ -80,7 +37,6 @@
     <div style="font-size:xx-large;position: absolute;top: 50%; right: 50%;background-color: transparent;transform: translate(50%,-50%);">...</div>
     <div id="container" style="z-index: 100;"></div>
     <!-- Script -->
-<<<<<<< HEAD
     <script src="/monacoSRC/min/vs/loader.js"></script>
     <script src="/monacoSpecialLanguages.js" type="module"></script>
     <script type="module">
@@ -137,72 +93,6 @@
                         wrap = !wrap;
                     }
                 });
-=======
-    <script src="http://[[PT_URL]]/monacoSRC/min/vs/loader.js"></script>
-    <script src="http://[[PT_URL]]/monacoSpecialLanguages.js" type="module"></script>
-    <script type="module">
-        import { registerAdditionalLanguages } from 'http://[[PT_URL]]/monacoSpecialLanguages.js';
-        import { customTokenColors } from 'http://[[PT_URL]]/customTokenColors.js';
-        require.config({ paths: { vs: 'http://[[PT_URL]]/monacoSRC/min/vs' } });
-        require(['vs/editor/editor.main'], async function () {
-            await registerAdditionalLanguages(monaco)
-
-            // Creates a theme to handle custom tokens
-            monaco.editor.defineTheme('theme', {
-                base: theme, // Sets the base theme to "vs" or "vs-dark" depending on the user's preference
-                inherit: true,
-                rules: customTokenColors,
-                colors: {} // `colors` is a required attribute
-            });
-
-            // Creates the editor
-            // For all parameters: https://microsoft.github.io/monaco-editor/typedoc/interfaces/editor.IStandaloneEditorConstructionOptions.html
-            editor = monaco.editor.create(document.getElementById('container'), {
-                value: code, // Sets content of the editor
-                language: lang, // Sets language of the code
-                readOnly: true, // Sets to readonly
-                theme: 'theme', // Sets editor theme
-                minimap: { enabled: false }, // Disables minimap
-                lineNumbersMinChars: '3', // Width of the line numbers
-                contextmenu: contextMenu,
-                scrollbar: {
-                    // Deactivate shadows
-                    shadows: false,
-
-                    // Render scrollbar automatically
-                    vertical: 'auto',
-                    horizontal: 'auto',
-                },
-                stickyScroll: { enabled: stickyScroll },
-                fontSize: fontSize,
-                wordWrap: (wrap ? 'on' : 'off') // Word wraps
-            });
-            window.onresize = () => {
-                editor.layout();
-            };
-
-            // Add toggle wrap button to context menu
-            editor.addAction({
-                id: 'text-wrap',
-
-                label: 'Toggle text wrapping',
-
-                // A precondition for this action.
-                precondition: null,
-
-                // A rule to evaluate on top of the precondition in order to dispatch the keybindings.
-                keybindingContext: null,
-
-                contextMenuGroupId: 'cutcopypaste',
-
-                contextMenuOrder: 100,
-
-                // Method that will be executed when the action is triggered.
-                // @param editor The editor instance is passed in as a convenience
-                run: function (ed) {
-                    runToggleTextWrapCommand();
-                }
->>>>>>> 6bab7377
             });
         });
 
