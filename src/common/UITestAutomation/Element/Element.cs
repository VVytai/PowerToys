--- conflicted
+++ resolved
@@ -195,11 +195,6 @@
         {
             PerformAction((actions, windowElement) =>
             {
-<<<<<<< HEAD
-                actions.MoveToElement(windowElement).MoveByOffset(10, 10).ClickAndHold(windowElement).MoveByOffset(offsetX, offsetY);
-                actions.Build().Perform();
-            });
-=======
                 windowElement.SendKeys(key);
             });
         }
@@ -263,7 +258,6 @@
         public void ReleaseKey(Key key)
         {
             KeyboardHelper.ReleaseKey(key);
->>>>>>> 90a48935
         }
 
         /// <summary>
