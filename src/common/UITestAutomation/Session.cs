--- conflicted
+++ resolved
@@ -302,7 +302,6 @@
         }
 
         /// <summary>
-<<<<<<< HEAD
         /// Sets the main window size.
         /// </summary>
         /// <param name="size">WindowSize enum</param>
@@ -379,7 +378,9 @@
                 MainWindow.Close();
                 MainWindow = null;
             }
-=======
+        }
+
+        /// <summary>
         /// Keyboard Action key.
         /// </summary>
         /// <param name="key1">The Keys1 to click.</param>
@@ -410,7 +411,6 @@
                 actions.Release();
                 actions.Build().Perform();
             });
->>>>>>> 721c84d3
         }
 
         /// <summary>
@@ -477,7 +477,6 @@
             return this;
         }
 
-<<<<<<< HEAD
         private static class ApiHelper
         {
             [DllImport("user32.dll")]
@@ -531,7 +530,9 @@
                     IntPtr.Zero);
 
                 return windows;
-=======
+            }
+        }
+
         /// <summary>
         /// Simulates a manual operation on the element.
         /// </summary>
@@ -552,7 +553,6 @@
             if (msPostAction > 0)
             {
                 Task.Delay(msPostAction).Wait();
->>>>>>> 721c84d3
             }
         }
     }
