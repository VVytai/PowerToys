--- conflicted
+++ resolved
@@ -1,4 +1,4 @@
-﻿#pragma once
+#pragma once
 #include "GPOWrapper.g.h"
 #include <common/utils/gpo.h>
 
@@ -49,11 +49,8 @@
         static GpoRuleConfigured GetConfiguredEnvironmentVariablesEnabledValue();
         static GpoRuleConfigured GetConfiguredQoiPreviewEnabledValue();
         static GpoRuleConfigured GetConfiguredQoiThumbnailsEnabledValue();
-<<<<<<< HEAD
+        static GpoRuleConfigured GetAllowedAdvancedPasteOnlineAIModelsValue();
         static GpoRuleConfigured GetConfiguredProjectsEnabledValue();
-=======
-        static GpoRuleConfigured GetAllowedAdvancedPasteOnlineAIModelsValue();
->>>>>>> fc32fe29
     };
 }
 
