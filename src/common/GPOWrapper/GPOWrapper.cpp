--- conflicted
+++ resolved
@@ -1,4 +1,4 @@
-﻿#include "pch.h"
+#include "pch.h"
 #include "GPOWrapper.h"
 #include "GPOWrapper.g.cpp"
 
@@ -172,14 +172,12 @@
     {
         return static_cast<GpoRuleConfigured>(powertoys_gpo::getConfiguredQoiThumbnailsEnabledValue());
     }
-<<<<<<< HEAD
+    GpoRuleConfigured GPOWrapper::GetAllowedAdvancedPasteOnlineAIModelsValue()
+    {
+        return static_cast<GpoRuleConfigured>(powertoys_gpo::getAllowedAdvancedPasteOnlineAIModelsValue());
+    }
     GpoRuleConfigured GPOWrapper::GetConfiguredProjectsEnabledValue()
     {
         return static_cast<GpoRuleConfigured>(powertoys_gpo::getConfiguredProjectsEnabledValue());
-=======
-    GpoRuleConfigured GPOWrapper::GetAllowedAdvancedPasteOnlineAIModelsValue()
-    {
-        return static_cast<GpoRuleConfigured>(powertoys_gpo::getAllowedAdvancedPasteOnlineAIModelsValue());
->>>>>>> fc32fe29
     }
 }