parameters:
  - name: configuration
    type: string
    default: "Release"
  - name: platform
    type: string
    default: ""
  - name: inputArtifactStem
    type: string
    default: ""
  - name: useLatestWebView2
    type: boolean
    default: false
<<<<<<< HEAD
  - name: useLatestOfficialBuild
    type: boolean
    default: true
  - name: useCurrentBranchBuild
    type: boolean
    default: false
  - name: powerToysBuildId
    type: string
    default: ""
    displayName: "PowerToys Build ID (leave empty for latest)"
=======
  - name: buildSource
    type: string
    default: "latestMainOfficialBuild"
    displayName: "Build Source"
  - name: specificBuildId
    type: string
    default: "xxxx"
    displayName: "Build ID (for specific builds)"
>>>>>>> fdd1f47d
  - name: uiTestModules
    type: object
    default: []
  - name: installMode
    type: string
    default: 'machine'
    values:
      - 'machine'
      - 'peruser'
  - name: jobSuffix
    type: string
    default: ''

jobs:
- job: Test${{ parameters.platform }}${{ parameters.configuration }}${{ parameters.jobSuffix }}
  displayName: Test ${{ parameters.platform }} ${{ parameters.configuration }}${{ parameters.jobSuffix }}
  timeoutInMinutes: 300
  variables:
    ${{ if or(eq(parameters.platform, 'x64Win10'), eq(parameters.platform, 'x64Win11')) }}:
      BuildPlatform: x64
    ${{ else }}:
      BuildPlatform: ${{ parameters.platform }}
    TestPlatform: ${{ parameters.platform }}
    BuildConfiguration: ${{ parameters.configuration }}
    SrcPath: $(Build.Repository.LocalPath)
    TestArtifactsName: build-${{ variables.BuildPlatform }}-${{ parameters.configuration }}${{ parameters.inputArtifactStem }}
  pool:
    ${{ if eq(variables['System.CollectionId'], 'cb55739e-4afe-46a3-970f-1b49d8ee7564') }}:
      ${{ if ne(parameters.platform, 'ARM64') }}:
        name: SHINE-INT-Testing-x64
        ${{ if eq(parameters.platform, 'x64Win11') }}:
          demands: ImageOverride -equals SHINE-W11-Testing
      ${{ else }}:
        name: SHINE-INT-Testing-arm64
    ${{ else }}:
      ${{ if ne(parameters.platform, 'ARM64') }}:
        name: SHINE-OSS-Testing-x64
        ${{ if eq(parameters.platform, 'x64Win11') }}:
          demands: ImageOverride -equals SHINE-W11-Testing
      ${{ else }}:
        name: SHINE-OSS-Testing-arm64
  steps:
  - checkout: self
    submodules: false
    clean: true
    fetchDepth: 1
    fetchTags: false

  - ${{ if eq(parameters.useLatestWebView2, true) }}:
    - powershell: |
        $edge_url = 'https://go.microsoft.com/fwlink/?linkid=2084649&Channel=Canary&language=en'
        $timeout = New-TimeSpan -Minutes 6
        $timeoutSeconds = [int]$timeout.TotalSeconds
        $command = {
            Invoke-WebRequest -Uri $using:edge_url -OutFile $(Pipeline.Workspace)\MicrosoftEdgeSetup.exe
            Write-Host "##[command]Installing Canary channel of Microsoft Edge"
            Start-Process $(Pipeline.Workspace)\MicrosoftEdgeSetup.exe -ArgumentList '/silent /install' -Wait
        }

        $job = Start-Job -ScriptBlock $command
        Wait-Job $job -Timeout $timeoutSeconds
        if ($job.State -eq "Running") {
            Stop-Job $job
            Write-Host "##[warning]The job was stopped because it exceeded the time limit."
        }
      displayName: "Install the latest MSEdge Canary"

    - script: 
        reg add "HKLM\Software\Policies\Microsoft\Edge\WebView2\ReleaseChannels" /v PowerToys.exe /t REG_SZ /d "3"
      displayName: "Enable WebView2 Canary Channel"

  - ${{ if ne(parameters.platform, 'arm64') }}:
      - download: current
        displayName: Download artifacts
        artifact: $(TestArtifactsName)
        patterns: |-
          **
          !**\*.pdb
          !**\*.lib
  - ${{ else }}:
      - template: steps-download-artifacts-with-azure-cli.yml
        parameters:
          artifactName: $(TestArtifactsName)

  - template: steps-ensure-dotnet-version.yml
    parameters:
      sdk: true
      version: '9.0'

  - task: VisualStudioTestPlatformInstaller@1
    displayName: Ensure VSTest Platform

  - pwsh: |-
      & '$(build.sourcesdirectory)\.pipelines\InstallWinAppDriver.ps1'
    displayName: Download and install WinAppDriver

  - ${{ if ne(parameters.buildSource, 'buildNow') }}:
    - task: DownloadPipelineArtifact@2
      inputs:
        buildType: 'specific'
        project: 'Dart'
        definition: '76541'
<<<<<<< HEAD
        ${{ if ne(parameters.powerToysBuildId, '') }}:
          buildVersionToDownload: 'specific'
          buildId: '${{ parameters.powerToysBuildId }}'
        ${{ else }}:
          buildVersionToDownload: 'latestFromBranch'
          ${{ if eq(parameters.useCurrentBranchBuild, true) }}:
            branchName: '$(Build.SourceBranch)'
          ${{ else }}:
            branchName: 'refs/heads/main'
=======
        ${{ if eq(parameters.buildSource, 'specificBuildId') }}:
          buildVersionToDownload: 'specific'
          buildId: '${{ parameters.specificBuildId }}'
        ${{ else }}:
          buildVersionToDownload: 'latestFromBranch'
          branchName: 'refs/heads/main'
>>>>>>> fdd1f47d
        artifactName: 'build-$(BuildPlatform)-Release'
        targetPath: '$(Build.ArtifactStagingDirectory)'
        ${{ if eq(parameters.installMode, 'peruser') }}:
          patterns: |
            **/PowerToysUserSetup*.exe
        ${{ else }}:
          patterns: |
            **/PowerToysSetup*.exe

  - ${{ if ne(parameters.buildSource, 'buildNow') }}:
    - ${{ if eq(parameters.installMode, 'peruser') }}:
      - pwsh: |-
          & "$(build.sourcesdirectory)\.pipelines\installPowerToys.ps1" -InstallMode "PerUser"
        displayName: Install PowerToys (Per-User)

    - ${{ if eq(parameters.installMode, 'machine') }}:
      - pwsh: |-
          & "$(build.sourcesdirectory)\.pipelines\installPowerToys.ps1" -InstallMode "Machine"
        displayName: Install PowerToys (Machine-Level)

  - ${{ if ne(parameters.platform, 'arm64') }}:
    - task: ScreenResolutionUtility@1
      inputs:
        displaySettings: 'optimal'

  - ${{ if eq(length(parameters.uiTestModules), 0) }}:
    - task: VSTest@3
      displayName: Run UI Tests
      inputs:
        platform: '$(BuildPlatform)'
        configuration: '$(BuildConfiguration)'
        testSelector: 'testAssemblies'
        searchFolder: '$(Pipeline.Workspace)\$(TestArtifactsName)'
        vsTestVersion: 'toolsInstaller'
        uiTests: true
        rerunFailedTests: true
        testRunTitle: 'UITests_${{ parameters.platform }}_${{ parameters.installMode }}'
        # Since UITests-FancyZonesEditor.dll is generated in both UITests-FancyZonesEditor and UITests-FancyZones, removed one to avoid duplicate test runs
        testAssemblyVer2: |
          **\*UITest*.dll
          !**\obj\**
          !**\ref\**
          !**\UITests-FancyZones\**\UITests-FancyZonesEditor.dll
      env:
        platform: '$(TestPlatform)'
        useInstallerForTest: ${{ ne(parameters.buildSource, 'buildNow') }}

  - ${{ if ne(length(parameters.uiTestModules), 0) }}:
    - ${{ each module in parameters.uiTestModules }}:
      - task: VSTest@3
        displayName: Run UI Test - ${{ module }}
        inputs:
          platform: '$(BuildPlatform)'
          configuration: '$(BuildConfiguration)'
          testSelector: 'testAssemblies'
          searchFolder: '$(Pipeline.Workspace)\$(TestArtifactsName)'
          vsTestVersion: 'toolsInstaller'
          uiTests: true
          rerunFailedTests: true
          testRunTitle: 'UITests_${{ parameters.platform }}_${{ parameters.installMode }}'
          testAssemblyVer2: |
            **\*${{ module }}*.dll
            !**\obj\**
            !**\ref\**
            !**\UITests-FancyZones\**\UITests-FancyZonesEditor.dll
        env:
          platform: '$(TestPlatform)'
          useInstallerForTest: ${{ ne(parameters.buildSource, 'buildNow') }}<|MERGE_RESOLUTION|>--- conflicted
+++ resolved
@@ -11,18 +11,6 @@
   - name: useLatestWebView2
     type: boolean
     default: false
-<<<<<<< HEAD
-  - name: useLatestOfficialBuild
-    type: boolean
-    default: true
-  - name: useCurrentBranchBuild
-    type: boolean
-    default: false
-  - name: powerToysBuildId
-    type: string
-    default: ""
-    displayName: "PowerToys Build ID (leave empty for latest)"
-=======
   - name: buildSource
     type: string
     default: "latestMainOfficialBuild"
@@ -31,7 +19,6 @@
     type: string
     default: "xxxx"
     displayName: "Build ID (for specific builds)"
->>>>>>> fdd1f47d
   - name: uiTestModules
     type: object
     default: []
@@ -134,24 +121,12 @@
         buildType: 'specific'
         project: 'Dart'
         definition: '76541'
-<<<<<<< HEAD
-        ${{ if ne(parameters.powerToysBuildId, '') }}:
-          buildVersionToDownload: 'specific'
-          buildId: '${{ parameters.powerToysBuildId }}'
-        ${{ else }}:
-          buildVersionToDownload: 'latestFromBranch'
-          ${{ if eq(parameters.useCurrentBranchBuild, true) }}:
-            branchName: '$(Build.SourceBranch)'
-          ${{ else }}:
-            branchName: 'refs/heads/main'
-=======
         ${{ if eq(parameters.buildSource, 'specificBuildId') }}:
           buildVersionToDownload: 'specific'
           buildId: '${{ parameters.specificBuildId }}'
         ${{ else }}:
           buildVersionToDownload: 'latestFromBranch'
           branchName: 'refs/heads/main'
->>>>>>> fdd1f47d
         artifactName: 'build-$(BuildPlatform)-Release'
         targetPath: '$(Build.ArtifactStagingDirectory)'
         ${{ if eq(parameters.installMode, 'peruser') }}:
