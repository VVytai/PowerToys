--- conflicted
+++ resolved
@@ -123,13 +123,7 @@
     displayName: Stage UI Test Build Outputs
     inputs:
       sourceFolder: '$(Build.SourcesDirectory)'
-<<<<<<< HEAD
-      contents: |
-        $(BuildPlatform)/$(BuildConfiguration)/tests/**/*
-        **/$(BuildPlatform)/$(BuildConfiguration)/tests/**/*
-=======
       contents: '**/$(BuildPlatform)/$(BuildConfiguration)/tests/**/*'
->>>>>>> fdd1f47d
       targetFolder: '$(JobOutputDirectory)\$(BuildPlatform)\$(BuildConfiguration)'
 
   - publish: $(JobOutputDirectory)
