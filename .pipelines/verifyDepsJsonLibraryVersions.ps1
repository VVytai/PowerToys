--- conflicted
+++ resolved
@@ -15,12 +15,8 @@
 $referencedFileVersionsPerDll = @{}
 $totalFailures = 0
 
-<<<<<<< HEAD
-Get-ChildItem $targetDir -Recurse -Filter *.deps.json -Exclude *UITest*,MouseJump.Common.UnitTests*,*.FuzzTests* | ForEach-Object {
-=======
-Get-ChildItem $targetDir -Recurse -Filter *.deps.json -Exclude *UITests*,MouseJump.Common.UnitTests*,*.FuzzTests* | ForEach-Object {
->>>>>>> d243b587
-    # Temporarily exclude All UI-Test, Fuzzer-Test projects because of Appium.WebDriver dependencies
+Get-ChildItem $targetDir -Recurse -Filter *.deps.json -Exclude UITests-FancyZones*,MouseJump.Common.UnitTests*,*.FuzzTests* | ForEach-Object {
+    # Temporarily exclude FancyZones UI tests because of Appium.WebDriver dependencies
     $depsJsonFullFileName = $_.FullName
     $depsJsonFileName = $_.Name
     $depsJson = Get-Content $depsJsonFullFileName | ConvertFrom-Json
