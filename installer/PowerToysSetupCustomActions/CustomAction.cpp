--- conflicted
+++ resolved
@@ -1223,11 +1223,7 @@
     }
     processes.resize(bytes / sizeof(processes[0]));
 
-<<<<<<< HEAD
-    std::array<std::wstring_view, 33> processesToTerminate = {
-=======
-    std::array<std::wstring_view, 36> processesToTerminate = {
->>>>>>> a536ec6e
+    std::array<std::wstring_view, 37> processesToTerminate = {
         L"PowerToys.PowerLauncher.exe",
         L"PowerToys.Settings.exe",
         L"PowerToys.AdvancedPaste.exe",
