<Project>
  <PropertyGroup>
    <ManagePackageVersionsCentrally>true</ManagePackageVersionsCentrally>
  </PropertyGroup>
  <ItemGroup>
    <PackageVersion Include="Appium.WebDriver" Version="4.2.1" />
    <PackageVersion Include="CommunityToolkit.Mvvm" Version="8.2.2" />
    <PackageVersion Include="CommunityToolkit.WinUI.Animations" Version="8.0.240109" />
    <PackageVersion Include="CommunityToolkit.WinUI.Collections" Version="8.0.240109" />
    <PackageVersion Include="CommunityToolkit.WinUI.Controls.Primitives" Version="8.0.240109" />
    <PackageVersion Include="CommunityToolkit.WinUI.Controls.SettingsControls" Version="8.0.240109" />
    <PackageVersion Include="CommunityToolkit.WinUI.Controls.Segmented" Version="8.0.240109" />
    <PackageVersion Include="CommunityToolkit.WinUI.Controls.Sizers" Version="8.0.240109" />
    <PackageVersion Include="CommunityToolkit.WinUI.Converters" Version="8.0.240109" />
    <PackageVersion Include="CommunityToolkit.WinUI.Extensions" Version="8.0.240109" />
    <PackageVersion Include="CommunityToolkit.WinUI.UI.Controls.DataGrid" Version="7.1.2" />
    <PackageVersion Include="CommunityToolkit.WinUI.UI.Controls.Markdown" Version="7.1.2" />
    <PackageVersion Include="ControlzEx" Version="6.0.0" />
    <PackageVersion Include="coverlet.collector" Version="1.3.0" />
    <PackageVersion Include="DotNetSeleniumExtras.WaitHelpers" Version="3.11.0" />
    <PackageVersion Include="HelixToolkit" Version="2.24.0" />
    <PackageVersion Include="HelixToolkit.Core.Wpf" Version="2.24.0" />
    <PackageVersion Include="hyjiacan.pinyin4net" Version="4.1.1" />
    <PackageVersion Include="Interop.Microsoft.Office.Interop.OneNote" Version="1.1.0.2" />
    <PackageVersion Include="LazyCache" Version="2.4.0" />
    <PackageVersion Include="Mages" Version="2.0.2" />
    <PackageVersion Include="Markdig.Signed" Version="0.34.0" />
    <PackageVersion Include="Microsoft.CodeAnalysis.NetAnalyzers" Version="9.0.0-preview.24072.1" />
    <PackageVersion Include="Microsoft.Data.Sqlite" Version="9.0.0-preview.1.24081.2" />
    <PackageVersion Include="Microsoft.DotNet.UpgradeAssistant.Extensions.Default.Analyzers" Version="0.4.336902" />
    <PackageVersion Include="Microsoft.Extensions.DependencyInjection" Version="9.0.0-preview.1.24080.9" />
    <PackageVersion Include="Microsoft.Extensions.Logging" Version="9.0.0-preview.1.24080.9" />
    <PackageVersion Include="Microsoft.Extensions.Logging.Abstractions" Version="9.0.0-preview.1.24080.9" />
    <PackageVersion Include="Microsoft.Extensions.Hosting" Version="9.0.0-preview.1.24080.9" />
    <PackageVersion Include="Microsoft.Extensions.Hosting.WindowsServices" Version="9.0.0-preview.1.24080.9" />
    <PackageVersion Include="Microsoft.NET.Test.Sdk" Version="17.8.0" />
    <PackageVersion Include="Microsoft.Extensions.ObjectPool" Version="9.0.0-preview.1.24081.5" />
    <PackageVersion Include="Microsoft.Toolkit.Uwp.Notifications" Version="7.1.2" />
    <PackageVersion Include="Microsoft.Web.WebView2" Version="1.0.2365.46" />
    <!-- Package Microsoft.Win32.SystemEvents added as a hack for being able to exclude the runtime assets so they don't conflict with 8.0.1. This is a dependency of System.Drawing.Common but the 8.0.1 version wasn't published to nuget. -->
    <PackageVersion Include="Microsoft.Win32.SystemEvents" Version="9.0.0-preview.1.24080.9" />
    <PackageVersion Include="Microsoft.Windows.Compatibility" Version="9.0.0-preview.1.24081.3" />
    <PackageVersion Include="Microsoft.Windows.CsWin32" Version="0.2.46-beta" />
    <!-- CsWinRT version needs to be set to have a WinRT.Runtime.dll at the same version contained inside the NET SDK we're currently building on CI. -->
    <PackageVersion Include="Microsoft.Windows.CsWinRT" Version="2.0.7" />
    <PackageVersion Include="Microsoft.Windows.SDK.BuildTools" Version="10.0.22621.2428" />
    <PackageVersion Include="Microsoft.Windows.SDK.Contracts" Version="10.0.19041.1" />
    <PackageVersion Include="Microsoft.WindowsAppSDK" Version="1.4.231219000" />
    <PackageVersion Include="Microsoft.Xaml.Behaviors.WinUI.Managed" Version="2.0.9" />
    <PackageVersion Include="Microsoft.Xaml.Behaviors.Wpf" Version="1.1.39" />
    <PackageVersion Include="ModernWpfUI" Version="0.9.4" />
    <!-- Moq to stay below v4.20 due to behavior change. need to be sure fixed -->
    <PackageVersion Include="Moq" Version="4.18.4" />
    <PackageVersion Include="MSTest.TestAdapter" Version="3.2.0" />
    <PackageVersion Include="MSTest.TestFramework" Version="3.2.0" />
    <PackageVersion Include="Newtonsoft.Json" Version="13.0.1" />
    <PackageVersion Include="NLog" Version="5.0.4" />
    <PackageVersion Include="NLog.Extensions.Logging" Version="5.3.8" />
    <PackageVersion Include="NLog.Schema" Version="5.2.8" />
    <PackageVersion Include="ScipBe.Common.Office.OneNote" Version="3.0.1" />
    <PackageVersion Include="SharpCompress" Version="0.33.0" />
    <PackageVersion Include="StreamJsonRpc" Version="2.14.24" />
    <PackageVersion Include="StyleCop.Analyzers" Version="1.2.0-beta.556" />
    <!-- Package System.CodeDom added as a hack for being able to exclude the runtime assets so they don't conflict with 8.0.1. This is a dependency of System.Management but the 8.0.1 version wasn't published to nuget. -->
    <PackageVersion Include="System.CodeDom" Version="9.0.0-preview.1.24080.9" />
    <PackageVersion Include="System.CommandLine" Version="2.0.0-beta4.22272.1" />
    <PackageVersion Include="System.ComponentModel.Composition" Version="9.0.0-preview.1.24080.9" />
    <PackageVersion Include="System.Configuration.ConfigurationManager" Version="9.0.0-preview.1.24080.9" />
    <PackageVersion Include="System.Data.OleDb" Version="9.0.0-preview.1.24080.9" />
    <!-- Package System.Data.SqlClient added to force it as a dependency of Microsoft.Windows.Compatibility to the latest version available at this time. -->
    <PackageVersion Include="System.Data.SqlClient" Version="4.8.6" />
    <!-- Package System.Diagnostics.EventLog added as a hack for being able to exclude the runtime assets so they don't conflict with 8.0.1. This is a dependency of System.Data.OleDb but the 8.0.1 version wasn't published to nuget. -->
    <PackageVersion Include="System.Diagnostics.EventLog" Version="9.0.0-preview.1.24080.9" />
    <!-- Package System.Diagnostics.PerformanceCounter added as a hack for being able to exclude the runtime assets so they don't conflict with 8.0.1. This is a dependency of System.Data.OleDb but the 8.0.1 version wasn't published to nuget. -->
<<<<<<< HEAD
    <PackageVersion Include="System.Diagnostics.PerformanceCounter" Version="9.0.0-preview.1.24080.9" />
    <PackageVersion Include="System.Drawing.Common" Version="9.0.0-preview.1.24081.2" />
=======
    <PackageVersion Include="System.Diagnostics.PerformanceCounter" Version="8.0.0" />
    <PackageVersion Include="System.Drawing.Common" Version="8.0.3" />
>>>>>>> 747e26bf
    <PackageVersion Include="System.IO.Abstractions" Version="17.2.3" />
    <PackageVersion Include="System.IO.Abstractions.TestingHelpers" Version="17.2.3" />
    <PackageVersion Include="System.Management" Version="9.0.0-preview.1.24080.9" />
    <PackageVersion Include="System.Management.Automation" Version="7.4.0" />
    <PackageVersion Include="System.Reactive" Version="6.0.0-preview.9" />
    <PackageVersion Include="System.Runtime.Caching" Version="9.0.0-preview.1.24080.9" />
    <!-- Package System.Security.Cryptography.ProtectedData added as a hack for being able to exclude the runtime assets so they don't conflict with 8.0.1. This is a dependency of System.Data.OleDb but the 8.0.1 version wasn't published to nuget. -->
    <PackageVersion Include="System.Security.Cryptography.ProtectedData" Version="9.0.0-preview.1.24080.9" />
    <PackageVersion Include="System.ServiceProcess.ServiceController" Version="9.0.0-preview.1.24080.9" />
    <PackageVersion Include="System.Text.Encoding.CodePages" Version="9.0.0-preview.1.24080.9" />
    <PackageVersion Include="UnicodeInformation" Version="2.6.0" />
    <PackageVersion Include="UnitsNet" Version="4.145.0" />
    <PackageVersion Include="UTF.Unknown" Version="2.5.1" />
    <PackageVersion Include="Vanara.PInvoke.User32" Version="3.4.11" />
    <PackageVersion Include="Vanara.PInvoke.Shell32" Version="3.4.11" />
    <PackageVersion Include="WinUIEx" Version="2.2.0" />
    <PackageVersion Include="WPF-UI" Version="3.0.0" />
  </ItemGroup>
  <ItemGroup Condition="'$(IsExperimentationLive)'!=''">
    <!-- Additional dependencies used by experimentation -->
    <PackageVersion Include="Microsoft.VariantAssignment.Client" Version="2.4.17140001" />
    <PackageVersion Include="Microsoft.VariantAssignment.Contract" Version="3.0.16990001" />
  </ItemGroup>
</Project><|MERGE_RESOLUTION|>--- conflicted
+++ resolved
@@ -72,13 +72,8 @@
     <!-- Package System.Diagnostics.EventLog added as a hack for being able to exclude the runtime assets so they don't conflict with 8.0.1. This is a dependency of System.Data.OleDb but the 8.0.1 version wasn't published to nuget. -->
     <PackageVersion Include="System.Diagnostics.EventLog" Version="9.0.0-preview.1.24080.9" />
     <!-- Package System.Diagnostics.PerformanceCounter added as a hack for being able to exclude the runtime assets so they don't conflict with 8.0.1. This is a dependency of System.Data.OleDb but the 8.0.1 version wasn't published to nuget. -->
-<<<<<<< HEAD
     <PackageVersion Include="System.Diagnostics.PerformanceCounter" Version="9.0.0-preview.1.24080.9" />
     <PackageVersion Include="System.Drawing.Common" Version="9.0.0-preview.1.24081.2" />
-=======
-    <PackageVersion Include="System.Diagnostics.PerformanceCounter" Version="8.0.0" />
-    <PackageVersion Include="System.Drawing.Common" Version="8.0.3" />
->>>>>>> 747e26bf
     <PackageVersion Include="System.IO.Abstractions" Version="17.2.3" />
     <PackageVersion Include="System.IO.Abstractions.TestingHelpers" Version="17.2.3" />
     <PackageVersion Include="System.Management" Version="9.0.0-preview.1.24080.9" />
