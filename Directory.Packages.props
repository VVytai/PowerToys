--- conflicted
+++ resolved
@@ -4,11 +4,7 @@
   </PropertyGroup>
   <ItemGroup>
     <PackageVersion Include="Appium.WebDriver" Version="4.2.1" />
-<<<<<<< HEAD
     <PackageVersion Include="Cake.Powershell" Version="3.0.0" />
-    <PackageVersion Include="CommunityToolkit.Labs.WinUI.SettingsControls" Version="0.0.18" />
-=======
->>>>>>> f30438b9
     <PackageVersion Include="CommunityToolkit.Mvvm" Version="8.2.0" />
     <PackageVersion Include="CommunityToolkit.WinUI.Animations" Version="8.0.230907" />
     <PackageVersion Include="CommunityToolkit.WinUI.Controls.Primitives" Version="8.0.230907" />
@@ -33,18 +29,11 @@
     <PackageVersion Include="Microsoft.CodeAnalysis.NetAnalyzers" Version="8.0.0" />
     <PackageVersion Include="Microsoft.Data.Sqlite" Version="8.0.0" />
     <PackageVersion Include="Microsoft.DotNet.UpgradeAssistant.Extensions.Default.Analyzers" Version="0.4.336902" />
-<<<<<<< HEAD
-    <PackageVersion Include="Microsoft.Extensions.DependencyInjection" Version="7.0.0" />
-    <PackageVersion Include="Microsoft.Extensions.Logging" Version="7.0.0" />
-    <PackageVersion Include="Microsoft.Extensions.Hosting" Version="7.0.1" />
-    <PackageVersion Include="Microsoft.Extensions.Hosting.WindowsServices" Version="7.0.0" />
-    <PackageVersion Include="Microsoft.Extensions.ObjectPool" Version="5.0.17" />
-=======
     <PackageVersion Include="Microsoft.Extensions.DependencyInjection" Version="8.0.0" />
     <PackageVersion Include="Microsoft.Extensions.Logging" Version="8.0.0" />
     <PackageVersion Include="Microsoft.Extensions.Hosting" Version="8.0.0" />
     <PackageVersion Include="Microsoft.Extensions.Hosting.WindowsServices" Version="8.0.0" />
->>>>>>> f30438b9
+    <PackageVersion Include="Microsoft.Extensions.ObjectPool" Version="5.0.17" />
     <PackageVersion Include="Microsoft.NET.Test.Sdk" Version="17.6.3" />
     <PackageVersion Include="Microsoft.Toolkit.Uwp.Notifications" Version="7.1.2" />
     <PackageVersion Include="Microsoft.Web.WebView2" Version="1.0.2088.41" />
@@ -76,12 +65,8 @@
     <PackageVersion Include="System.Drawing.Common" Version="8.0.0" />
     <PackageVersion Include="System.IO.Abstractions" Version="17.2.3" />
     <PackageVersion Include="System.IO.Abstractions.TestingHelpers" Version="17.2.3" />
-<<<<<<< HEAD
-    <PackageVersion Include="System.Management" Version="7.0.2" />
+    <PackageVersion Include="System.Management" Version="8.0.0" />
     <PackageVersion Include="System.Management.Automation" Version="7.4.0-preview.3" />
-=======
-    <PackageVersion Include="System.Management" Version="8.0.0" />
->>>>>>> f30438b9
     <PackageVersion Include="System.Reactive" Version="6.0.0-preview.9" />
     <PackageVersion Include="System.Runtime.Caching" Version="8.0.0" />
     <PackageVersion Include="System.ServiceProcess.ServiceController" Version="8.0.0" />
