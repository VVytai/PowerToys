--- conflicted
+++ resolved
@@ -85,15 +85,12 @@
     <PackageVersion Include="UnitsNet" Version="5.56.0" />
     <PackageVersion Include="UTF.Unknown" Version="2.5.1" />
     <PackageVersion Include="WinUIEx" Version="2.2.0" />
-<<<<<<< HEAD
     <PackageVersion Include="WPF-UI" Version="3.0.5" />
-=======
-    <PackageVersion Include="WPF-UI" Version="3.0.0" />
+
     <!-- TODO! Mike see which of these we actually need, and  -->
     <PackageVersion Include="System.Text.RegularExpressions" Version="4.3.1" />
     <PackageVersion Include="System.Net.Http" Version="4.3.4" />
     <PackageVersion Include="System.Private.Uri" Version="4.3.2" />
->>>>>>> c7fae301
   </ItemGroup>
   <ItemGroup Condition="'$(IsExperimentationLive)'!=''">
     <!-- Additional dependencies used by experimentation -->
